"""

mpirun -n 14  python ./scripts/gen_lib_sams.py output/test_2022-06-27

To-Do
-----
* Copy `gen_lib_sams.py` to output directory when code is run!

* LHS (at least with pydoe) is not deterministic (i.e. not reproducible).  Find a way to make reproducible.
* Rely less on `argparse` and instead just hardcode the parameters.  Save runtime parameters to output npz/hdf5 files.
* Use LHS to choose parameters themselves, instead of grid-points.  Also remove usage of grid entirely.
    * Does this resolve irregularities between different LHS implementations?
* Use subclassing to cleanup `Parameter_Space` object.  e.g. implement LHS as subclass of generic Parameter_Space class.
* Should we extract the LHS code from `pydoe`, instead of relying on the `pydoe` package formally?

"""

__version__ = '0.1.1'

import argparse
import os
import logging
import sys
import warnings
from datetime import datetime
from pathlib import Path

import numpy as np
import h5py
from mpi4py import MPI

import holodeck as holo
import holodeck.sam
import holodeck.logger
from holodeck.constants import YR, MSOL, GYR
from holodeck import log as _log     #: import the default holodeck log just so that we can silence it

from scipy.stats import qmc
import pyDOE

# silence default holodeck log
_log.setLevel(_log.WARNING)

# Parameter defaults
SAM_SHAPE = 50

# Default argparse parameters
DEF_NUM_REALS = 100
DEF_NUM_FBINS = 50
DEF_PTA_DUR = 16.03     # [yrs]


class Parameter_Space:

    def __init__(
        self, nsamples,
        gsmf_phi0=[-3.28, -2.16, 5],
        times=[1e-2, 10.0, 7],   # [Gyr]
<<<<<<< HEAD
        # gsmf_alpha0=[-1.56, -0.92, 5],
        # mmb_amp=[0.39e9, 0.61e9, 9], mmb_plaw=[1.01, 1.33, 11]
        mmb_amp=[0.1e9, 1.0e9, 9], mmb_plaw=[0.8, 1.5, 2],
        nsamples=8
=======
        gpf_qgamma=[-0.4, +0.4, 5],
        hard_gamma_inner=[-1.5, -0.5, 5],
        mmb_amp=[0.1e9, 1.0e9, 9],
        mmb_plaw=[0.8, 1.5, 11]
>>>>>>> aef4b101
    ):

        self.gsmf_phi0 = np.linspace(*gsmf_phi0)
        self.times = np.logspace(*np.log10(times[:2]), times[2])
        self.gpf_qgamma = np.linspace(*gpf_qgamma)
        self.hard_gamma_inner = np.linspace(*hard_gamma_inner)
        self.mmb_amp = np.linspace(*mmb_amp)
        self.mmb_plaw = np.linspace(*mmb_plaw)
        params = [
            self.gsmf_phi0,
            self.times,   # [Gyr]
            self.gpf_qgamma,
            self.hard_gamma_inner,
            self.mmb_amp,
            self.mmb_plaw
        ]
        self.names = [
            'gsmf_phi0',
            'times',
            'gpf_qgamma',
            'hard_gamma_inner',
            'mmb_amp',
            'mmb_plaw'
        ]

        self.paramdimen = len(params)
        maxints = [tmparr.size for tmparr in params]

        # do scipy LHS
        if False:
            LHS = qmc.LatinHypercube(d=self.paramdimen, centered=False, strength=1)
            # if strength = 2, then n must be equal to p**2, with p prime, and d <= p + 1
            sampleindxs = LHS.random(n=nsamples)

        # do pyDOE LHS
        else:
            sampleindxs = pyDOE.lhs(n=self.paramdimen, samples=nsamples, criterion='m')

        for i in range(self.paramdimen):
            sampleindxs[:, i] = np.floor(maxints[i] * sampleindxs[:, i])

        sampleindxs = sampleindxs.astype(int)
        LOG.debug(f"d={len(params)} samplelims={maxints} {nsamples=}")
        self.sampleindxs = sampleindxs

        self.params = params
        self.param_grid = np.meshgrid(*params, indexing='ij')
        self.shape = self.param_grid[0].shape
        self.size = np.product(self.shape)
        if self.size < nsamples:
            LOG.warning(f"There are only {self.size} gridpoints in parameter space but you are requesting {nsamples} samples of them. They will be over-sampled")
        self.param_grid = np.moveaxis(self.param_grid, 0, -1)

        pass

    def number_to_index(self, num):
        idx = np.unravel_index(num, self.shape)
        return idx

    def lhsnumber_to_index(self, lhsnum):
        idx = tuple(self.sampleindxs[lhsnum])
        return idx

    def index_to_number(self, idx):
        num = np.ravel_multi_index(idx, self.shape)
        return num

    def param_dict_for_number(self, num):
        idx = self.number_to_index(num)
        pars = self.param_grid[idx]
        rv = {nn: pp for nn, pp in zip(self.names, pars)}
        return rv

    def param_dict_for_lhsnumber(self, lhsnum):
        idx = self.lhsnumber_to_index(lhsnum)
        pars = self.param_grid[idx]
        rv = {nn: pp for nn, pp in zip(self.names, pars)}
        return rv

    def params_for_number(self, num):
        idx = self.number_to_index(num)
        pars = self.param_grid[idx]
        return pars

    def params_for_lhsnumber(self, lhsnum):
        idx = self.lhsnumber_to_index(lhsnum)
        pars = self.param_grid[idx]
        return pars

    # def sam_for_number(self, num):
    #     param_grid = self.params_for_number(num)

    #     time, mmb_amp, mmb_plaw = param_grid

    #     gsmf = holo.sam.GSMF_Schechter()
    #     gpf = holo.sam.GPF_Power_Law()
    #     gmt = holo.sam.GMT_Power_Law()
    #     mmbulge = holo.relations.MMBulge_KH2013(mamp=mmb_amp*MSOL, mplaw=mmb_plaw)

    #     sam = holo.sam.Semi_Analytic_Model(gsmf=gsmf, gpf=gpf, gmt=gmt, mmbulge=mmbulge, shape=SAM_SHAPE)
    #     hard = holo.evolution.Fixed_Time.from_sam(sam, time*GYR, exact=True, progress=False)
    #     return sam, hard

    def sam_for_lhsnumber(self, lhsnum):
        param_grid = self.params_for_lhsnumber(lhsnum)

        gsmf_phi0, time, gpf_qgamma, hard_gamma_inner, mmb_amp, mmb_plaw = param_grid

        gsmf = holo.sam.GSMF_Schechter(phi0=gsmf_phi0)
        gpf = holo.sam.GPF_Power_Law(qgamma=gpf_qgamma)
        gmt = holo.sam.GMT_Power_Law()
        mmbulge = holo.relations.MMBulge_KH2013(mamp=mmb_amp*MSOL, mplaw=mmb_plaw)

        sam = holo.sam.Semi_Analytic_Model(gsmf=gsmf, gpf=gpf, gmt=gmt, mmbulge=mmbulge)
        hard = holo.evolution.Fixed_Time.from_sam(sam, time*GYR, gamma_sc=hard_gamma_inner, exact=True, progress=False)
        return sam, hard


comm = MPI.COMM_WORLD

# ---- Setup ArgParse

parser = argparse.ArgumentParser()
parser.add_argument('output', metavar='output', type=str,
                    help='output path [created if doesnt exist]')
parser.add_argument('-n', '--nsamples', action='store', dest='nsamples', type=int, default=25,
                    help='number of parameter space samples, must be square of prime')
parser.add_argument('-r', '--reals', action='store', dest='reals', type=int,
                    help='number of realizations', default=DEF_NUM_REALS)
parser.add_argument('-d', '--dur', action='store', dest='pta_dur', type=float,
                    help='PTA observing duration [yrs]', default=DEF_PTA_DUR)
parser.add_argument('-f', '--freqs', action='store', dest='freqs', type=int,
                    help='Number of frequency bins', default=DEF_NUM_FBINS)
parser.add_argument('-t', '--test', action='store_true', default=False, dest='test',
                    help='Do not actually run, just output what parameters would have been done.')
parser.add_argument('-c', '--concatenate', action='store_true', default=False, dest='concatenateoutput',
                    help='Concatenate output into single hdf5 file.')
parser.add_argument('-v', '--verbose', action='store_true', default=False, dest='verbose',
                    help='verbose output [INFO]')

args = parser.parse_args()

if args.test:
    args.verbose = True

# ---- Setup outputs

BEG = datetime.now()
BEG = comm.bcast(BEG, root=0)

this_fname = os.path.abspath(__file__)
head = f"holodeck :: {this_fname} : {str(BEG)} - rank: {comm.rank}/{comm.size}"
head = "\n" + head + "\n" + "=" * len(head) + "\n"
if comm.rank == 0:
    print(head)

log_name = f"holodeck__gen_lib_sams_{BEG.strftime('%Y%m%d-%H%M%S')}"
if comm.rank > 0:
    log_name = f"_{log_name}_r{comm.rank}"

PATH_OUTPUT = Path(args.output).resolve()
if not PATH_OUTPUT.is_absolute:
    PATH_OUTPUT = Path('.').resolve() / PATH_OUTPUT
    PATH_OUTPUT = PATH_OUTPUT.resolve()

if comm.rank == 0:
    PATH_OUTPUT.mkdir(parents=True, exist_ok=True)

comm.barrier()

# ---- setup logger ----

fname = f"{PATH_OUTPUT.joinpath(log_name)}.log"
log_lvl = holo.logger.INFO if args.verbose else holo.logger.WARNING
tostr = sys.stdout if comm.rank == 0 else False
LOG = holo.logger.get_logger(name=log_name, level_stream=log_lvl, tofile=fname, tostr=tostr)
LOG.info(head)
LOG.info(f"Output path: {PATH_OUTPUT}")
LOG.info(f"        log: {fname}")


# ---- setup Parameter_Space instance

SPACE = Parameter_Space(args.nsamples) if comm.rank == 0 else None
SPACE = comm.bcast(SPACE, root=0)

# ------------------------------------------------------------------------------
# ----    Methods
# ------------------------------------------------------------------------------


def main():
    bnum = 0
    # npars = SPACE.size
    npars = args.nsamples

    bnum = _barrier(bnum)

    # Split and distribute index numbers to all processes
    if comm.rank == 0:
        indices = range(npars)
        indices = np.random.permutation(indices)
        indices = np.array_split(indices, comm.size)
        num_ind_per_proc = [len(ii) for ii in indices]
        LOG.info(f"{npars=} cores={comm.size} || max runs per core = {np.max(num_ind_per_proc)}")
    else:
        indices = None

    indices = comm.scatter(indices, root=0)

    bnum = _barrier(bnum)
    iterator = holo.utils.tqdm(indices) if comm.rank == 0 else np.atleast_1d(indices)

    if args.test:
        LOG.info("Running in testing mode. Outputting parameters:")

    for ind in iterator:
        # Convert from 1D index into 2D (param, real) specification
        # param, real = np.unravel_index(ind, (npars, nreals))
        # LOG.info(f"rank:{comm.rank} index:{ind} => {param=} {real=}")
        lhsparam = ind

        LOG.info(f"{comm.rank=} {ind=} {SPACE.param_dict_for_lhsnumber(lhsparam)}")
        if args.test:
            continue

        try:
            run_sam(lhsparam, PATH_OUTPUT)
        except Exception as err:
            logging.warning(f"\n\nWARNING: error on rank:{comm.rank}, index:{ind}")
            logging.warning(err)
            LOG.warning(f"\n\nWARNING: error on rank:{comm.rank}, index:{ind}")
            LOG.warning(err)
            import traceback
            traceback.print_exc()
            print("\n\n")

    end = datetime.now()
    print(f"\t{comm.rank} done at {str(end)} after {str(end-BEG)} = {(end-BEG).total_seconds()}")
    LOG.info(f"\t{comm.rank} done at {str(end)} after {str(end-BEG)} = {(end-BEG).total_seconds()}")
    bnum = _barrier(bnum)

    return


def run_sam(pnum, path_output):

    fname = f"lib_sams__p{pnum:06d}.npz"
    fname = os.path.join(path_output, fname)
    LOG.debug(f"{pnum=} :: {fname=}")
    if os.path.exists(fname):
        LOG.warning(f"File {fname} already exists.")

<<<<<<< HEAD
    fobs_cents = holo.utils.nyquist_freqs(args.PTA_DUR, args.PTA_CAD)
    fobs_edges = holo.utils.nyquist_freqs_edges(args.PTA_DUR, args.PTA_CAD)
    fobs_orb_edges = fobs_edges / 2.0

    sam, hard = SPACE.sam_for_number(pnum)
    vals, weights, edges, dens, mass = holo.sam.sample_sam_with_hardening(
        sam, hard, fobs_orb=fobs_orb_edges,
        sample_threshold=1e2, poisson_inside=True, poisson_outside=True
    )
    gff, gwf, gwb = holo.gravwaves._gws_from_samples(vals, weights, fobs_edges)
    legend = SPACE.param_dict_for_number(pnum)
    np.savez(
        fname, fobs_cents=fobs_cents, fobs_edges=fobs_edges, gff=gff, gwb=gwb, gwf=gwf,
        pnum=pnum, **legend
    )
=======
    pta_dur = args.pta_dur * YR
    nfreqs = args.freqs
    hifr = nfreqs/pta_dur
    pta_cad = 1.0 / (2 * hifr)
    fobs_cents = holo.utils.nyquist_freqs(pta_dur, pta_cad)
    fobs_edges = holo.utils.nyquist_freqs_edges(pta_dur, pta_cad)
    LOG.info(f"Created {fobs_cents.size} frequency bins")
    LOG.info(f"\t[{fobs_cents[0]*YR}, {fobs_cents[-1]*YR}] [1/yr]")
    LOG.info(f"\t[{fobs_cents[0]*1e9}, {fobs_cents[-1]*1e9}] [nHz]")
    assert nfreqs == fobs_cents.size

    LOG.debug("Selecting `sam` and `hard` instances")
    sam, hard = SPACE.sam_for_lhsnumber(pnum)
    LOG.debug("Calculating GWB for shape ({fobs_cents.size}, {args.reals})")
    gwb = sam.gwb(fobs_edges, realize=args.reals, hard=hard)
    LOG.debug(f"{holo.utils.stats(gwb)=}")
    legend = SPACE.param_dict_for_lhsnumber(pnum)
    LOG.debug("Saving {pnum} to file")
    np.savez(fname, fobs=fobs_cents, fobs_edges=fobs_edges, gwb=gwb,
             pnum=pnum, pdim=SPACE.paramdimen, nsamples=args.nsamples,
             lhs_grid=SPACE.sampleindxs, lhs_grid_idx=SPACE.lhsnumber_to_index(pnum),
             params=SPACE.params, names=SPACE.names, version=__version__, **legend)

>>>>>>> aef4b101
    LOG.info(f"Saved to {fname} after {(datetime.now()-BEG)} (start: {BEG})")

    return


def concatenate_outputs():
    regex = "lib_sams__p*.npz"
    files = sorted(PATH_OUTPUT.glob(regex))
    num_files = len(files)
    LOG.info(f"{PATH_OUTPUT=}\n\texists={PATH_OUTPUT.exists()}, found {num_files} files")

    all_exist = True
    for ii in range(num_files):
        temp = PATH_OUTPUT.joinpath(regex.replace('*', f"{ii:06d}"))
        exists = temp.exists()
        if not exists:
            all_exist = False
            break

    if not all_exist:
        raise ValueError(f"Missing at least file number {ii} out of {num_files=}!")

    # ---- Check one example data file
    temp = files[0]
    data = np.load(temp, allow_pickle=True)
<<<<<<< HEAD
    print(f"{temp=}\n\t{list(data.keys())=}")
    fobs_cents = data['fobs_cents']
    fobs_edges = data['fobs_edges']
    nfreqs = fobs_cents.size
    temp_gwb = data['gwbspec'][:]
=======
    LOG.info(f"Test file: {temp=}\n\t{list(data.keys())=}")
    fobs = data['fobs']
    fobs_edges = data['fobs_edges']
    nfreqs = fobs.size
    temp_gwb = data['gwb'][:]
>>>>>>> aef4b101
    nreals = temp_gwb.shape[1]
    test_params = data['params']
    param_names = data['names']
    lhs_grid = data['lhs_grid']
    try:
        pdim = data['pdim']
    except KeyError:
        pdim = SPACE.paramdimen

    try:
        nsamples = data['nsamples']
        if num_files != nsamples:
            raise ValueError(f"{nsamples=} but {num_files=} !!")
    except KeyError:
        pass

    assert np.ndim(temp_gwb) == 2
    assert temp_gwb.shape[0] == nfreqs
    assert temp_gwb.shape[1] == args.reals

    # ---- Store results from all files

    gwb_shape = [num_files, nfreqs, args.reals]
    shape_names = param_names + ['freqs', 'reals']
    gwb = np.zeros(gwb_shape)
    params = np.zeros((num_files, pdim))
    grid_idx = np.zeros((num_files, pdim), dtype=int)

    LOG.info(f"Collecting data from {len(files)} files")
    for ii, file in enumerate(files):
        temp = np.load(file, allow_pickle=True)
        assert ii == temp['pnum']
        assert np.allclose(fobs_cents, temp['fobs_cents'])
        assert np.allclose(fobs_edges, temp['fobs_edges'])
        pars = [temp[nn][()] for nn in param_names]
        for jj, (pp, nn) in enumerate(zip(temp['params'], temp['names'])):
            assert np.allclose(pp, test_params[jj])
            assert nn == param_names[jj]

        assert np.all(lhs_grid == temp['lhs_grid'])

        tt = temp['gwb'][:]
        assert np.shape(tt) == (nfreqs, nreals)
        gwb[ii] = tt
        params[ii, :] = pars
        grid_idx[ii, :] = temp['lhs_grid_idx']

    out_filename = PATH_OUTPUT.joinpath('sam_lib.hdf5')
    LOG.info("Writing collected data to file {out_filename}")
    with h5py.File(out_filename, 'w') as h5:
        h5.create_dataset('fobs', data=fobs)
        h5.create_dataset('fobs_edges', data=fobs_edges)
        h5.create_dataset('gwb', data=gwb)
        h5.create_dataset('params', data=params)
        h5.create_dataset('param_names', data=param_names)
        h5.create_dataset('shape_names', data=shape_names)
        h5.create_dataset('lhs_grid', data=lhs_grid)
        h5.create_dataset('lhs_grid_indices', data=grid_idx)

    LOG.warning(f"Saved to {out_filename}, size: {holo.utils.get_file_size(out_filename)}")
    return


def _barrier(bnum):
    LOG.debug(f"barrier {bnum}")
    comm.barrier()
    bnum += 1
    return bnum


if __name__ == "__main__":
    np.seterr(divide='ignore', invalid='ignore', over='ignore')
    warnings.filterwarnings("ignore", category=UserWarning)

    if not args.concatenateoutput:
        main()

    if comm.rank == 0:
        LOG.info("Concatenating outputs into single file")
        concatenate_outputs()
        LOG.info("Concatenating completed")

    if comm.rank == 0:
        end = datetime.now()
        tail = f"Done at {str(end)} after {str(end-BEG)} = {(end-BEG).total_seconds()}"
        print("\n" + "=" * len(tail) + "\n" + tail + "\n")

    sys.exit(0)<|MERGE_RESOLUTION|>--- conflicted
+++ resolved
@@ -56,17 +56,10 @@
         self, nsamples,
         gsmf_phi0=[-3.28, -2.16, 5],
         times=[1e-2, 10.0, 7],   # [Gyr]
-<<<<<<< HEAD
-        # gsmf_alpha0=[-1.56, -0.92, 5],
-        # mmb_amp=[0.39e9, 0.61e9, 9], mmb_plaw=[1.01, 1.33, 11]
-        mmb_amp=[0.1e9, 1.0e9, 9], mmb_plaw=[0.8, 1.5, 2],
-        nsamples=8
-=======
         gpf_qgamma=[-0.4, +0.4, 5],
         hard_gamma_inner=[-1.5, -0.5, 5],
         mmb_amp=[0.1e9, 1.0e9, 9],
         mmb_plaw=[0.8, 1.5, 11]
->>>>>>> aef4b101
     ):
 
         self.gsmf_phi0 = np.linspace(*gsmf_phi0)
@@ -320,23 +313,6 @@
     if os.path.exists(fname):
         LOG.warning(f"File {fname} already exists.")
 
-<<<<<<< HEAD
-    fobs_cents = holo.utils.nyquist_freqs(args.PTA_DUR, args.PTA_CAD)
-    fobs_edges = holo.utils.nyquist_freqs_edges(args.PTA_DUR, args.PTA_CAD)
-    fobs_orb_edges = fobs_edges / 2.0
-
-    sam, hard = SPACE.sam_for_number(pnum)
-    vals, weights, edges, dens, mass = holo.sam.sample_sam_with_hardening(
-        sam, hard, fobs_orb=fobs_orb_edges,
-        sample_threshold=1e2, poisson_inside=True, poisson_outside=True
-    )
-    gff, gwf, gwb = holo.gravwaves._gws_from_samples(vals, weights, fobs_edges)
-    legend = SPACE.param_dict_for_number(pnum)
-    np.savez(
-        fname, fobs_cents=fobs_cents, fobs_edges=fobs_edges, gff=gff, gwb=gwb, gwf=gwf,
-        pnum=pnum, **legend
-    )
-=======
     pta_dur = args.pta_dur * YR
     nfreqs = args.freqs
     hifr = nfreqs/pta_dur
@@ -360,7 +336,6 @@
              lhs_grid=SPACE.sampleindxs, lhs_grid_idx=SPACE.lhsnumber_to_index(pnum),
              params=SPACE.params, names=SPACE.names, version=__version__, **legend)
 
->>>>>>> aef4b101
     LOG.info(f"Saved to {fname} after {(datetime.now()-BEG)} (start: {BEG})")
 
     return
@@ -386,19 +361,11 @@
     # ---- Check one example data file
     temp = files[0]
     data = np.load(temp, allow_pickle=True)
-<<<<<<< HEAD
-    print(f"{temp=}\n\t{list(data.keys())=}")
-    fobs_cents = data['fobs_cents']
-    fobs_edges = data['fobs_edges']
-    nfreqs = fobs_cents.size
-    temp_gwb = data['gwbspec'][:]
-=======
     LOG.info(f"Test file: {temp=}\n\t{list(data.keys())=}")
     fobs = data['fobs']
     fobs_edges = data['fobs_edges']
     nfreqs = fobs.size
     temp_gwb = data['gwb'][:]
->>>>>>> aef4b101
     nreals = temp_gwb.shape[1]
     test_params = data['params']
     param_names = data['names']
