"""Single Source (ss) Gravitational Wave calculations module.

"""

from importlib import reload


import logging
import warnings
import numpy as np
# import astropy as ap
import matplotlib as mpl
import matplotlib.pyplot as plt
import matplotlib.cm as cm


import kalepy as kale # noqa
# import kalepy.plot

import holodeck as holo
<<<<<<< HEAD
from holodeck import cosmo, utils, plot, cyutils, gravwaves
=======
from holodeck import cosmo, utils, plot, cyutils
>>>>>>> a13b6661
from holodeck.constants import MSOL, PC, YR, MPC, GYR

# Silence annoying numpy errors
np.seterr(divide='ignore', invalid='ignore', over='ignore')
warnings.filterwarnings("ignore", category=UserWarning)

log = holo.log
log.setLevel(logging.INFO)


###################################################
############## STRAIN CALCULATIONS ################
###################################################

def ss_gws_redz(edges, redz, number, realize, loudest = 1, params = False):
       
    """ Calculate strain from the loudest single sources and background.


    Parameters
    ----------
    edges : (4,) list of 1darrays
        A list containing the edges along each dimension.  The four dimensions correspond to
        total mass, mass ratio, redshift, and observer-frame orbital frequency.
        The length of each of the four arrays is M+1, Q+1, Z+1, F+1.
    redz : (M,Q,Z,F) NDarray
        redz_final for self-consistent hardening models (Fixed_Time).
        redz_prime for non self-consisten hardening models (Hard_GW).
    number : (M, Q, Z, F) ndarray of scalars
        The number of binaries in each bin of parameter space.  This is calculated by integrating
        `dnum` over each bin.
    realize : int
        Specification of how many discrete realizations to construct.
    loudest : int
        Number of loudest single sources to separate from background.
    

    Returns
    -------
    hc_ss : (F, R, L) NDarray of scalars
        The characteristic strain of the L loudest single sources at each frequency.
    hc_bg : (F, R) NDarray of scalars
        Characteristic strain of the GWB.
    sspar : (3, F, R, L) NDarray of scalars
        Astrophysical parametes of each loud single sources, 
        for each frequency and realization. 
        Returned only if params = True.
    bgpar : (3, F, R) NDarray of scalars
        Average effective binary astrophysical parameters for background
        sources at each frequency and realization, 
        Returned only if params = True.
    """
 
    # All other bin midpoints
    mt = kale.utils.midpoints(edges[0]) #: total mass
    mr = kale.utils.midpoints(edges[1]) #: mass ratio
    rz = kale.utils.midpoints(edges[2]) #: redshift


    # hsfdf = hsamp^2 * f/df # this is same as hc^2
    h2fdf = gravwaves.char_strain_sq_from_bin_edges_redz(edges, redz)

    # indices of bins sorted by h2fdf
    indices = np.argsort(-h2fdf[...,0].flatten()) # just sort for first frequency
    unraveled = np.array(np.unravel_index(indices, (len(mt),len(mr),len(rz))))
    msort = unraveled[0,:]
    qsort = unraveled[1,:]
    zsort = unraveled[2,:]

    # For multiple realizations, using cython
    if(utils.isinteger(realize)):
        if(params == True):
            # hc2ss = char strain squared of each loud single source
            # hc2bg = char strain squared of the background
            # lspar = avg parameters of loudest sources
            # bgpar = avg parameters of background
            # ssidx = indices of loud single sources
            hc2ss, hc2bg, lspar, bgpar, ssidx = \
                holo.cyutils.loudest_hc_and_par_from_sorted(number, h2fdf, realize, loudest,
                                                            mt, mr, rz, msort, qsort, zsort)
            hc_ss = np.sqrt(hc2ss) # calculate single source strain
            hc_bg = np.sqrt(hc2bg) # calculate background strain
            # calulate parameters of single sources
            sspar = np.array([mt[ssidx[0,...]], mr[ssidx[1,...]], rz[ssidx[2,...]]])
            return hc_ss, hc_bg, sspar, bgpar
            
        else:
            # use cython to get h_c^2 for ss and bg
            hc2ss, hc2bg = holo.cyutils.loudest_hc_from_sorted(number, h2fdf, realize, loudest,
                                                               msort, qsort, zsort)
            hc_ss = np.sqrt(hc2ss)
            hc_bg = np.sqrt(hc2bg)
            return hc_ss, hc_bg
    
    # OTHERWISE
    else:
        raise Exception("`realize` ({}) must be an integer!")


# version for running libraries
def ss_gws(edges, number, realize, loudest = 1, params = False):
       
    """ Calculate strain from the loudest single sources and background.


    Parameters
    ----------
    edges : (4,) list of 1darrays
        A list containing the edges along each dimension.  The four dimensions correspond to
        total mass, mass ratio, redshift, and observer-frame orbital frequency.
        The length of each of the four arrays is M+1, Q+1, Z+1, F+1.
    number : (M, Q, Z, F) ndarray of scalars
        The number of binaries in each bin of parameter space.  This is calculated by integrating
        `dnum` over each bin.
    realize : int,
        Specification of how many discrete realizations to construct.
    loudest : int
        Number of loudest single sources to separate from background.
    

    Returns
    -------
    hc_ss : (F, R, L) NDarray of scalars
        The characteristic strain of the L loudest single sources at each frequency.
    hc_bg : (F, R) NDarray of scalars
        Characteristic strain of the GWB.
    sspar : (3, F, R, L) NDarray of scalars
        Astrophysical parametes of each loud single sources, 
        for each frequency and realization. 
        Returned only if params = True.
    bgpar : (3, F, R) NDarray of scalars
        Average effective binary astrophysical parameters for background
        sources at each frequency and realization, 
        Returned only if params = True.
    """

    # Frequency bin midpoints
    foo = edges[-1]                   #: should be observer-frame orbital-frequencies
    df = np.diff(foo)                 #: frequency bin widths
    fc = kale.utils.midpoints(foo)    #: use frequency-bin centers for strain (more accurate!)
    F = len(fc)                       #: number of frequencies

    # All other bin midpoints
    mt = kale.utils.midpoints(edges[0]) #: total mass
    mr = kale.utils.midpoints(edges[1]) #: mass ratio
    rz = kale.utils.midpoints(edges[2]) #: redshift


    # --- Chirp Masses --- in shape (M, Q) 
    cmass = utils.chirp_mass_mtmr(mt[:,np.newaxis], mr[np.newaxis,:])

    # --- Comoving Distances --- in shape (Z)
    cdist = holo.cosmo.comoving_distance(rz).cgs.value

    # --- Rest Frame Frequencies --- in shape (Z, F) 
    rfreq = holo.utils.frst_from_fobs(fc[np.newaxis,:], rz[:,np.newaxis])

    # --- Source Strain Amplitude --- in shape (M, Q, Z, F) 
    hsamp = utils.gw_strain_source(cmass[:,:,np.newaxis,np.newaxis],
                                   cdist[np.newaxis,np.newaxis,:,np.newaxis],
                                   rfreq[np.newaxis,np.newaxis,:,:])
    # hsfdf = hsamp^2 * f/df
    h2fdf = hsamp**2 * (fc[np.newaxis, np.newaxis, np.newaxis,:]
                    /df[np.newaxis, np.newaxis, np.newaxis,:]) 
    # indices of bins sorted by h2fdf
    indices = np.argsort(-h2fdf[...,0].flatten()) # just sort for first frequency
    unraveled = np.array(np.unravel_index(indices, (len(mt),len(mr),len(rz))))
    msort = unraveled[0,:]
    qsort = unraveled[1,:]
    zsort = unraveled[2,:]

    # For multiple realizations, using cython
    if(utils.isinteger(realize)):
        if(params == True):
            # hc2ss = char strain squared of each loud single source
            # hc2bg = char strain squared of the background
            # lspar = avg parameters of loudest sources
            # bgpar = avg parameters of background
            # ssidx = indices of loud single sources
            hc2ss, hc2bg, lspar, bgpar, ssidx = \
                holo.cyutils.loudest_hc_and_par_from_sorted(number, h2fdf, realize, loudest,
                                                            mt, mr, rz, msort, qsort, zsort)
            hc_ss = np.sqrt(hc2ss) # calculate single source strain
            hc_bg = np.sqrt(hc2bg) # calculate background strain
            # calulate parameters of single sources
            sspar = np.array([mt[ssidx[0,...]], mr[ssidx[1,...]], rz[ssidx[2,...]]])
            return hc_ss, hc_bg, sspar, bgpar
            
        else:
            # use cython to get h_c^2 for ss and bg
            hc2ss, hc2bg = holo.cyutils.loudest_hc_from_sorted(number, h2fdf, realize, loudest,
                                                               msort, qsort, zsort)
            hc_ss = np.sqrt(hc2ss)
            hc_bg = np.sqrt(hc2bg)
            return hc_ss, hc_bg
    
    # OTHERWISE
    else:
        raise Exception("`realize` ({}) must be an integer!")





def loudest_by_cython(edges, number, realize, loudest, round = True, params = False):
       
    """ More efficient way to calculate strain from numbered 
    grid integrated


    Parameters
    ----------
    edges : (4,) list of 1darrays
        A list containing the edges along each dimension.  The four dimensions correspond to
        total mass, mass ratio, redshift, and observer-frame orbital frequency.
        The length of each of the four arrays is M+1, Q+1, Z+1, F+1.
    number : (M, Q, Z, F) ndarray of scalars
        The number of binaries in each bin of parameter space.  This is calculated by integrating
        `dnum` over each bin.
    realize : int,
        Specification of how many discrete realizations to construct.
        TODO: Set up option for `bool` value, to get multiple sources without realizing. That makes no sense though.
    loudest : int
        Number of loudest single sources to separate from background.
    round : bool
        Specification of whether to discretize the sample if realize is False, 
        by rounding number of binaries in each bin to integers. 
        Does nothing if realize is True.
    

    Returns
    -------
    hc_ls : (F, R, L) NDarray of scalars
        The characteristic strain of the L loudest single sources at each frequency.
    hc_bg : (F, R) NDarray of scalars
        Characteristic strain of the GWB.
    lspar : (3, F, R) NDarray of scalars
        Average effective binary astrophysical parametes of the L loudest sources 
        at each frequency, for each realization. 
        Returned only if params = True.
    bgpar : (3, F, R) NDarray of scalars
        Average effective binary astrophysical parameters for background
        sources at each frequency and realization, 
        Returned only if params = True.
    lsidx : (3, F, R, L) NDarray
        The M, q, and z indices of loudest single sources at each frequency of each realization.
        Example usage to get parameters of the nth loudest source: ss_masses = mt[lsidx[0,:,:,n]]

    """

    # Frequency bin midpoints
    foo = edges[-1]                   #: should be observer-frame orbital-frequencies
    df = np.diff(foo)                 #: frequency bin widths
    fc = kale.utils.midpoints(foo)    #: use frequency-bin centers for strain (more accurate!)
    F = len(fc)                       #: number of frequencies

    # All other bin midpoints
    mt = kale.utils.midpoints(edges[0]) #: total mass
    mr = kale.utils.midpoints(edges[1]) #: mass ratio
    rz = kale.utils.midpoints(edges[2]) #: redshift


    # --- Chirp Masses --- in shape (M, Q) 
    cmass = utils.chirp_mass_mtmr(mt[:,np.newaxis], mr[np.newaxis,:])

    # --- Comoving Distances --- in shape (Z)
    cdist = holo.cosmo.comoving_distance(rz).cgs.value

    # --- Rest Frame Frequencies --- in shape (Z, F) 
    rfreq = holo.utils.frst_from_fobs(fc[np.newaxis,:], rz[:,np.newaxis])

    # --- Source Strain Amplitude --- in shape (M, Q, Z, F) 
    hsamp = utils.gw_strain_source(cmass[:,:,np.newaxis,np.newaxis],
                                   cdist[np.newaxis,np.newaxis,:,np.newaxis],
                                   rfreq[np.newaxis,np.newaxis,:,:])
    # hsfdf = hsamp^2 * f/df
    h2fdf = hsamp**2 * (fc[np.newaxis, np.newaxis, np.newaxis,:]
                    /df[np.newaxis, np.newaxis, np.newaxis,:]) 
    
    # indices of bins sorted by h2fdf
    indices = np.argsort(-h2fdf[...,0].flatten()) # just sort for first frequency
    unraveled = np.array(np.unravel_index(indices, (len(mt),len(mr),len(rz))))
    msort = unraveled[0,:]
    qsort = unraveled[1,:]
    zsort = unraveled[2,:]

    # For multiple realizations, using cython
    if(utils.isinteger(realize)):
        if(params == True):
            hc2ls, hc2bg, lspar, bgpar, lsidx = \
                holo.cyutils.loudest_hc_and_par_from_sorted(number, h2fdf, realize, loudest,
                                                            mt, mr, rz, msort, qsort, zsort)
            hc_ls = np.sqrt(hc2ls)
            hc_bg = np.sqrt(hc2bg)
            return hc_ls, hc_bg, lspar, bgpar, lsidx
            
        else:
            # use cython to get h_c^2 for ss and bg
            hc2ls, hc2bg = holo.cyutils.loudest_hc_from_sorted(number, h2fdf, realize, loudest,
                                                               msort, qsort, zsort)
            hc_ls = np.sqrt(hc2ls)
            hc_bg = np.sqrt(hc2bg)
            return hc_ls, hc_bg
    
    # OTHERWISE
    else:
        raise Exception("`realize` ({}) must be an integer!")



def ss_by_cdefs(edges, number, realize, round = True, params = False):
       
    """ More efficient way to calculate strain from numbered 
    grid integrated


    Parameters
    ----------
    edges : (4,) list of 1darrays
        A list containing the edges along each dimension.  The four dimensions correspond to
        total mass, mass ratio, redshift, and observer-frame orbital frequency.
        The length of each of the four arrays is M+1, Q+1, Z+1, F+1.
    number : (M, Q, Z, F) ndarray of scalars
        The number of binaries in each bin of parameter space.  This is calculated by integrating
        `dnum` over each bin.
    realize : bool or int,
        Specification of how to construct one or more discrete realizations.
        If a `bool` value, then whether or not to construct a realization.
        If a `int` value, then how many discrete realizations to construct.
    round : bool
        Specification of whether to discretize the sample if realize is False, 
        by rounding number of binaries in each bin to integers. 
        Does nothing if realize is True.
    

    Returns
    -------
    hc_bg : (F, R) NDarray of scalars
        Characteristic strain of the GWB.
        just (F,) if realize = True or False.
    hc_ss : (F, R) NDarray of scalars
        The characteristic strain of the loudest single source at each frequency.
        just (F,) if realize = True or False.
    ssidx : (3, F, R) NDarray
        The indices of loudest single sources at each frequency of each realization
        in the format: [[M indices], [q indices], [z indices], [f indices], [r indices]] 
        just (3,F,) if realize = True or False.
    hsamp : (M, Q, Z, F) NDarray
        Strain amplitude of a single source in every bin (regardless of if that bin
        actually has any sources.)
    bgpar : (3, F, R) NDarray of scalars
        Average effective binary astrophysical parameters for background
        sources at each frequency and realization, returned only if 
        params = True.
    sspar : (3, F, R) NDarray of scalars
        Astrophysical parametes of single sources at each frequency
        for each realizations, returned only if params = True.

    """

    # Frequency bin midpoints
    foo = edges[-1]                   #: should be observer-frame orbital-frequencies
    df = np.diff(foo)                 #: frequency bin widths
    fc = kale.utils.midpoints(foo)    #: use frequency-bin centers for strain (more accurate!)
    F = len(fc)                       #: number of frequencies

    # All other bin midpoints
    mt = kale.utils.midpoints(edges[0]) #: total mass
    mr = kale.utils.midpoints(edges[1]) #: mass ratio
    rz = kale.utils.midpoints(edges[2]) #: redshift


    # --- Chirp Masses --- in shape (M, Q) 
    cmass = utils.chirp_mass_mtmr(mt[:,np.newaxis], mr[np.newaxis,:])

    # --- Comoving Distances --- in shape (Z)
    cdist = holo.cosmo.comoving_distance(rz).cgs.value

    # --- Rest Frame Frequencies --- in shape (Z, F) 
    rfreq = holo.utils.frst_from_fobs(fc[np.newaxis,:], rz[:,np.newaxis])

    # --- Source Strain Amplitude --- in shape (M, Q, Z, F) 
    hsamp = utils.gw_strain_source(cmass[:,:,np.newaxis,np.newaxis],
                                   cdist[np.newaxis,np.newaxis,:,np.newaxis],
                                   rfreq[np.newaxis,np.newaxis,:,:])
    # hsfdf = hsamp^2 * f/df
    h2fdf = hsamp**2 * (fc[np.newaxis, np.newaxis, np.newaxis,:]
                    /df[np.newaxis, np.newaxis, np.newaxis,:]) 

    # For multiple realizations, using cython
    if(utils.isinteger(realize)):
        if(params == True):
            hc2ss, hc2bg, ssidx, bgpar, sspar = \
                holo.cyutils.ss_bg_hc_and_par(number, h2fdf, realize, mt, mr, rz)
            hc_ss = np.sqrt(hc2ss)
            hc_bg = np.sqrt(hc2bg)
            return hc_bg, hc_ss, ssidx, hsamp, bgpar, sspar
            
        else:
            # use cython to get h_c^2 for ss and bg
            hc2ss, hc2bg, ssidx = holo.cyutils.ss_bg_hc(number, h2fdf, realize)
            hc_ss = np.sqrt(hc2ss)
            hc_bg = np.sqrt(hc2bg)
            return hc_bg, hc_ss, ssidx, hsamp
    
    # OTHERWISE
    elif(realize==False):
        if (round == True):
            bgnum = np.copy(np.floor(number).astype(np.int64))
            assert (np.all(bgnum%1 == 0)), 'non integer numbers found with round=True'
            assert (np.all(bgnum >= 0)), 'negative numbers found with round=True'
        else:
            bgnum = np.copy(number)
            warnings.warn('Number grid used for single source calculation.')
    elif(realize == True):
        bgnum = np.random.poisson(number)
        assert (np.all(bgnum%1 ==0)), 'nonzero numbers found with realize=True'
    else:
        raise Exception("`realize` ({}) must be one of {{True, False, integer}}!"\
                            .format(realize))

    # --- Single Source Characteristic Strain --- in shape (F,)
    hc_ss = np.sqrt(np.amax(h2fdf, axis=(0,1,2)))

    # --- Indices of Loudest Bin --- in shape (3, F)
    # looks like [[m1,m2,..mF], [q1,q2,...qF], [z1,z2,...zF]]
    htemp = np.copy(hsamp) #htemp is s same as hsamp except 0 where bgnum=0
    htemp[(bgnum==0)] = 0
    shape = htemp.shape
    # print('shape', shape)
    newshape = (shape[0]*shape[1]*shape[2], shape[3])
    htemp = htemp.reshape(newshape) # change hsamp to shape (M*Q*Z, F)
    argmax = np.argmax(htemp, axis=0) # max at each frequency
    # print('argmax', argmax)
    ssidx = np.array(np.unravel_index(argmax, shape[:-1])) # unravel indices
    # print('ssidx', ssidx)

    # --- Background Characteristic Strain --- in shape (F,) 
    hc_bg = np.sqrt(np.sum(bgnum*h2fdf, axis=(0,1,2)))
    return hc_bg, hc_ss, ssidx, hsamp


def ss_by_ndars(edges, number, realize, round = True):
       
    """ More efficient way to calculate strain from numbered 
    grid integrated


    Parameters
    ----------
    edges : (4,) list of 1darrays
        A list containing the edges along each dimension.  The four dimensions correspond to
        total mass, mass ratio, redshift, and observer-frame orbital frequency.
        The length of each of the four arrays is M+1, Q+1, Z+1, F+1.
    number : (M, Q, Z, F) ndarray of scalars
        The number of binaries in each bin of parameter space.  This is calculated by integrating
        `dnum` over each bin.
    realize : bool or int,
        Specification of how to construct one or more discrete realizations.
        If a `bool` value, then whether or not to construct a realization.
        If a `int` value, then how many discrete realizations to construct.
    round : bool
        Specification of whether to discretize the sample if realize is False, 
        by rounding number of binaries in each bin to integers. 
        Does nothing if realize is True.
    ss : bool 
        Whether or not to separate the loudest single source in each frequency bin.
    sum : bool
        Whether or not to sum the strain at a given frequency over all bins.
    print_test : bool
        Whether or not to print variable as they are calculated, for dev purposes.


    Returns
    -------
    hc_bg : (F, R) ndarray of scalars
        Characteristic strain of the GWB.
        If realize = True or False: R is 1
        If realize is an integer, R=realize
    hc_ss : (F, R) ndarray of scalars
        The characteristic strain of the loudest single source at each frequency.
    hsamp : (M, Q, Z, F, R) ndarray
        Strain amplitude of a single source in every bin (but equal to zero 
        if the number in that bin is 0)
    ssidx : (5, F, R) ndarray
        The indices of loudest single sources at each frequency of each realization
        in the format: [[M indices], [q indices], [z indices], [f indices], [r indices]] 
    hsmax : (F, R) array of scalars 
        The maximum single source strain amplitude at each frequency.
    bgnum : (M, Q, Z, F, R) ndarray
        The number of binaries in each bin after the loudest single source
        at each frequency is subtracted out.
    

    In the unlikely scenario that there are two equal hsmaxes 
    (at same OR dif frequencies), ssidx calculation will go wrong
    Could avoid this by using argwhere for each f_idx column separately.
    Or TODO implement some kind of check to see if any argwheres return multiple 
    values for that hsmax and raises a warning/assertion error

    """

    # Frequency bin midpoints
    foo = edges[-1]                   #: should be observer-frame orbital-frequencies
    df = np.diff(foo)                 #: frequency bin widths
    fc = kale.utils.midpoints(foo)    #: use frequency-bin centers for strain (more accurate!)
    F = len(fc)                       #: number of frequencies

    # All other bin midpoints
    mt = kale.utils.midpoints(edges[0]) #: total mass
    mr = kale.utils.midpoints(edges[1]) #: mass ratio
    rz = kale.utils.midpoints(edges[2]) #: redshift


    # --- Chirp Masses ---
    # to get chirp mass in shape (M, Q) we need 
    # mt in shape (M, 1) 
    # mr in shape (1, Q)
    cmass = utils.chirp_mass_mtmr(mt[:,np.newaxis], mr[np.newaxis,:])

    # --- Comoving Distances ---
    # to get cdist in shape (Z) we need
    # rz in shape (Z)
    cdist = holo.cosmo.comoving_distance(rz).cgs.value

    # --- Rest Frame Frequencies ---
    # to get rest freqs in shape (Z, F) we need 
    # rz in shape (Z, 1) 
    # fc in shape (1, F)
    rfreq = holo.utils.frst_from_fobs(fc[np.newaxis,:], rz[:,np.newaxis])

    # --- Source Strain Amplitude ---
    # to get hs amplitude in shape (M, Q, Z, F) we need
    # cmass in shape (M, Q, 1, 1) from (M, Q)
    # cdist in shape (1, 1, Z, 1) from (Z)
    # rfreq in shape (1, 1, Z, F) from (Z, F)
    hsamp = utils.gw_strain_source(cmass[:,:,np.newaxis,np.newaxis],
                                   cdist[np.newaxis,np.newaxis,:,np.newaxis],
                                   rfreq[np.newaxis,np.newaxis,:,:])


    ########## HERE'S WHERE THINGS CHANGE FOR SS ###############

    # --------------- Single Sources ------------------
    ##### 0) Round and/or realize so numbers are all integers

    # --- Background Number ---
    # in shape (M, Q, Z, F, R)
    if(realize == False):
        R=1
        if (round == True):
            bgnum = np.copy(np.floor(number).astype(np.int64))[...,np.newaxis]
            assert (np.all(bgnum%1 == 0)), 'non integer numbers found with round=True'
            assert (np.all(bgnum >= 0)), 'negative numbers found with round=True'
        else:
            bgnum = np.copy(number)[...,np.newaxis]
    elif(realize == True):
        R=1
        bgnum = np.random.poisson(number[...,np.newaxis], 
                                size = (number.shape + (R,)))
        assert (np.all(bgnum%1 ==0)), 'nonzero numbers found with realize=True'
    elif(utils.isinteger(realize)):
        R=realize
        bgnum = np.random.poisson(number[...,np.newaxis], 
                                size = (number.shape + (R,)))
    else:
        print("`realize` ({}) must be one of {{True, False, integer}}!"\
            .format(realize))   

    #### 1) Identify the loudest (max hs) single source in a bin with N>0 
    # NOTE this requires hsamp for every realization, might be slow/big
    # --- Bin Strain Amplitudes ---
    # to get hsamp in shape (M, Q, Z, F, R)
    hsamp = np.repeat(hsamp[...,np.newaxis], R, axis=4)
    hsamp[(bgnum==0)] = 0 #set hs=0 if number=0
    # hsamp[bgnum==0] = 0


    # --- Single Source Strain Amplitude At Each Frequency ---
    # to get max strain in shape (F) we need
    # hsamp in shape (M, Q, Z, F), search over first 3 axes
    hsmax = np.amax(hsamp, axis=(0,1,2)) #find max hs at each frequency
    

    #### 2) Record the indices and strain of that single source

    # --- Indices of Loudest Bin ---
    # Shape (5, F, R), 
    # where ssidx[:,F,R] = m, q, z, f, r indices for loudest source at F, R
    shape = hsamp.shape
    newshape = (shape[0]*shape[1]*shape[2], shape[3], shape[4])
    hsamp = hsamp.reshape(newshape) # change hsamp to shape (M*Q*Z, F, R)
    argmax = np.argmax(hsamp, axis=0) # max at each frequency
    hsamp = hsamp.reshape(shape) # restore hsamp shape to (M, Q, Z, F, R)
    mqz = np.array(np.unravel_index(argmax, shape[:-2]))         # shape (3, F, R)
    # add frequency indices
    f_ids = np.arange(len(mqz[0])).astype(int) # shape (F)
    f_ids = np.repeat(f_ids, R).reshape(F, R)[np.newaxis,...]    # shape (1, F, R)
    ssidx = np.append(mqz, f_ids, axis=0)                        # shape (4, F, R)
    # add realization indices
    r_ids = np.arange(R).astype(int)                     # shape (R)
    r_ids = np.tile(r_ids, F).reshape(F,R)[np.newaxis,...]       # shape (1, F, R)
    ssidx = np.append(ssidx, r_ids, axis=0)                      # shape (5, F, R)



    #### 3) Subtract 1 from the number in that source's bin

    # --- Background Number ---
    # bgnum = subtract_from_number(bgnum, ssidx) # Find a better way to do this!
    if np.any( bgnum[(hsamp == hsmax)] <=0):
        raise Exception("bgnum <= found at hsmax")
    if np.any( hsamp[(hsamp == hsmax)] <=0):
        raise Exception("hsamp <=0 found at hsmax")
    if np.any(hsmax<=0):
        raise Exception("hsmax <=0 found")
   
    # print('bgnum stats:\n', holo.utils.stats(bgnum))
    # print('bgnum[hsamp==hsmax] stats:\n', holo.utils.stats(bgnum[(hsamp == hsmax)]))
    # print('ssidx\n', ssidx, ssidx.shape)
    bgnum[ssidx[0], ssidx[1], ssidx[2], ssidx[3], ssidx[4]] -= 1
    # print('\nafter subtraction')
    # print('bgnum stats:\n', holo.utils.stats(bgnum))
    # print('bgnum[hsamp==hsmax] stats:\n', holo.utils.stats(bgnum[(hsamp == hsmax)]))

    assert np.all(bgnum>=0), f"bgnum contains negative values at: {np.where(bgnum<0)}"
    

    #### 4) Calculate single source characteristic strain (hc)

    # --- Single Source Characteristic Strain ---
    # to get ss char strain in shape [F,R] need
    # fc in shape (F,1)
    # df in shape (F,1)
    # hsmax in shape (F,R)
    hc_ss = np.sqrt(hsmax**2 * (fc[:,np.newaxis]/df[:,np.newaxis]))


    
    #### 5) Calculate the background with the new number 
 
    # --- Background Characteristic Strain Squared ---
    # to get characteristic strain in shape (M, Q, Z, F, R) we need
    # hsamp in shape (M, Q, Z, F, R)
    # fc in shape (1, 1, 1, F, 1)
    hchar = hsamp**2 * (fc[np.newaxis, np.newaxis, np.newaxis,:,np.newaxis]
                        /df[np.newaxis, np.newaxis, np.newaxis,:,np.newaxis])   
    hchar *= bgnum

        

    # --- Background Characteristic Strain  ---
    # hc_bg in shape (F, R)
    hchar = np.sum(hchar, axis=(0, 1, 2)) # sum over all bins at a given frequency
    hc_bg = np.sqrt(hchar) # sqrt

    return hc_bg, hc_ss, hsamp, ssidx, hsmax, bgnum

def h2fdf(edges):
       
    """ More efficient way to calculate strain from numbered 
    grid integrated


    Parameters
    ----------
    edges : (4,) list of 1darrays
        A list containing the edges along each dimension.  The four dimensions correspond to
        total mass, mass ratio, redshift, and observer-frame orbital frequency.
        The length of each of the four arrays is M+1, Q+1, Z+1, F+1.
        

    Returns
    -------
    h2fdf : (4,) ndarray of scalars
        strain amplitude squared x frequency x frequency bin width for a single
        source in each bing

    """

    # Frequency bin midpoints
    foo = edges[-1]                   #: should be observer-frame orbital-frequencies
    df = np.diff(foo)                 #: frequency bin widths
    fc = kale.utils.midpoints(foo)    #: use frequency-bin centers for strain (more accurate!)
    F = len(fc)                       #: number of frequencies

    # All other bin midpoints
    mt = kale.utils.midpoints(edges[0]) #: total mass
    mr = kale.utils.midpoints(edges[1]) #: mass ratio
    rz = kale.utils.midpoints(edges[2]) #: redshift


    # --- Chirp Masses ---
    # to get chirp mass in shape (M, Q) we need 
    # mt in shape (M, 1) 
    # mr in shape (1, Q)
    cmass = utils.chirp_mass_mtmr(mt[:,np.newaxis], mr[np.newaxis,:])

    # --- Comoving Distances ---
    # to get cdist in shape (Z) we need
    # rz in shape (Z)
    cdist = holo.cosmo.comoving_distance(rz).cgs.value

    # --- Rest Frame Frequencies ---
    # to get rest freqs in shape (Z, F) we need 
    # rz in shape (Z, 1) 
    # fc in shape (1, F)
    rfreq = holo.utils.frst_from_fobs(fc[np.newaxis,:], rz[:,np.newaxis])

    # --- Source Strain Amplitude ---
    # to get hs amplitude in shape (M, Q, Z, F) we need
    # cmass in shape (M, Q, 1, 1) from (M, Q)
    # cdist in shape (1, 1, Z, 1) from (Z)
    # rfreq in shape (1, 1, Z, F) from (Z, F)
    hsamp = utils.gw_strain_source(cmass[:,:,np.newaxis,np.newaxis],
                                   cdist[np.newaxis,np.newaxis,:,np.newaxis],
                                   rfreq[np.newaxis,np.newaxis,:,:])


    # --- Pass to Cython Function ---
    # hsfdf = hsamp^2 * f/df
    # hc_ss = max hsfdf at each freq
    # hc_bg = sum(hsfdf * num in bin)
    h2fdf = hsamp**2 * (fc[np.newaxis, np.newaxis, np.newaxis,:]
                        /df[np.newaxis, np.newaxis, np.newaxis,:]) 
    return h2fdf


def parameters_from_indices(edges, ssidx):
    """
    Finds the mass, ratio, redshift of the loudest single sources at each
    frequency given their indices and edges.

    Parameters
    -----------    
    edges : (4,) list of 1darrays
        A list containing the edges along each dimension.  The four dimensions correspond to
        total mass, mass ratio, redshift, and observer-frame orbital frequency.
        The length of each of the four arrays is M+1, Q+1, Z+1, F+1.
    ssidx : (3, F, R) or (3,F) ndarray
        The indices of loudest single sources at each frequency of each realization
        in the format: [[M indices], [q indices], [z indices], [f indices], [r indices]] 
    

    Returns
    ----------
    m_arr : (F,) or (F,R) Ndarray of scalars
    q_arr : (F,) or (F,R) Ndarray of scalars
    z_arr : (F,) or (F,R) Ndarray of scalars
    f_arr : (F,) or (F,R) Ndarray of scalars

    """
    # Frequency bin midpoints
    foo = edges[-1]                   #: should be observer-frame orbital-frequencies
    fc = kale.utils.midpoints(foo)    #: use frequency-bin centers for strain (more accurate!)

    # All other bin midpoints
    mt = kale.utils.midpoints(edges[0]) #: total mass
    mr = kale.utils.midpoints(edges[1]) #: mass ratio
    rz = kale.utils.midpoints(edges[2]) #: redshift

    m_arr = mt[ssidx[0,...]]
    q_arr = mr[ssidx[1,...]]
    z_arr = rz[ssidx[2,...]]
    f_arr = np.reshape(np.repeat(fc, len(ssidx[0,0])), m_arr.shape)

    return m_arr, q_arr, z_arr, f_arr

    
def ss_by_loops(edges, number, realize=False, round=True,  print_test = False):
       
    """ Inefficient way to calculate strain from numbered 
    grid integrated

    Parameters
    ----------
    edges : (4,) list of 1darrays
        A list containing the edges along each dimension.  The four dimensions correspond to
        total mass, mass ratio, redshift, and observer-frame orbital frequency.
        The length of each of the four arrays is M, Q, Z, F.
    number : (M, Q, Z, F) ndarray
        The number of binaries in each bin of parameter space.  This is calculated by integrating
        `dnum` over each bin.
    realize : bool or int,
        Specification of how to construct one or more discrete realizations.
        If a `bool` value, then whether or not to construct a realization.
        If a `int` value, then how many discrete realizations to construct.
    round : bool
        Specification of whether to discretize the sample if realize is False, 
        by rounding number of binaries in each bin to integers. 
    print_test : bool
        Whether or not to print variable as they are calculated, for dev purposes.


    Returns
    -------
    hc_bg : (F, R) ndarray
        Characteristic strain of the GWB.
        R=1 if realize is True or False, 
        R=realize if realize is an integer
    hc_ss : (F, R) ndarray
        The characteristic strain of the loudest single source at each frequency,
        for each realization. (R=1 if realize is True or False, otherwise R=realize)
    sspar : (F, 3, R) ndarray 
        The parameters (M, q, and z) of the loudest single source at each frequency.
    ssidx : (F, 3, R) ndarray 
        The indices (m_idx, q_idx, and z_idx) of the parameters of the loudest single
        source's bin, at each frequency.    
    maxhs : (F, R) ndarray 
        The maximum single source strain amplitude at each frequency.
    bgnum : (M, Q, Z, F, R) 
        The number of binaries in each bin after the loudest single source
        at each frequency is subtracted out. 
        R=1 if realize is True or False, 
        R=realize if realize is an integer

    """
    if(print_test):
        print('INPUTS: edges:', len(edges), '\n', edges, 
        '\nINPUTS:number:', number.shape, '\n', number,'\n')

    # Frequency bin midpoints
    foo = edges[-1]                   #: should be observer-frame orbital-frequencies
    df = np.diff(foo)                 #: frequency bin widths
    fc = kale.utils.midpoints(foo)    #: use frequency-bin centers for strain (more accurate!)

    # All other bin midpoints
    mt = kale.utils.midpoints(edges[0]) #: total mass
    mr = kale.utils.midpoints(edges[1]) #: mass ratio
    rz = kale.utils.midpoints(edges[2]) #: redshift

    

    # new number array
    if(realize == False):
        reals = 1
        if(round == True):
            bgnum = np.copy(np.floor(number).astype(np.int64))[...,np.newaxis]
            if(print_test):
                print('noninteger bgnum values:', bgnum[(bgnum%1 !=0)])
        else:
            bgnum = np.copy(number)[...,np.newaxis]
    elif(realize == True):
        reals = 1
        bgnum = np.empty(number.shape + (reals,))
    elif(utils.isinteger(realize)):
        reals = realize
        bgnum = np.empty(number.shape + (reals,))
    else: 
        raise Exception("`realize` ({}) must be one of {{True, False, integer}}!"\
                            .format(realize))

    # GW background characteristic strain
    hc_bg = np.empty_like(bgnum, dtype=float)

    # for single sources, make a grid with shape
    # (f, 3)
    # params of loudest bin with number>=1
    # shape (f,3,R) for 3 params
    sspar = np.empty((len(fc), 3, reals)) 
    # param indices of loudest bin with number>=1
    # shape (f,3,R) for 3 params
    ssidx = np.empty((len(fc), 3, reals)) 
    # max hs at each frequency
    maxhs = np.zeros((len(fc), reals))
    # (max)  single source characteristic strain at each frequency
    hc_ss = np.zeros((len(fc), reals))


    # --------------- Single Sources ------------------
    # 0) Round or realize so numbers are all integers
    # 1) Identify the loudest (max hs) single source in a bin with N>0 
    # 2) Record the parameters, parameter indices, and strain
    #  of that single source
    # 3) Subtract 1 from the number in that source's bin, 
    # 4) Calculate single source characteristic strain (hc)
    # 5) Calculate the background with the new number 
    
    for m_idx in range(len(mt)):
        for q_idx in range(len(mr)):
            cmass = holo.utils.chirp_mass_mtmr(mt[m_idx], mr[q_idx])
            for z_idx in range(len(rz)):
                cdist = holo.cosmo.comoving_distance(rz[z_idx]).cgs.value
                
                # print M, q, z, M_c, d_c
                if(print_test):
                    print('BIN mt=%.2e, mr=%.2e, rz=%.2e' %
                        (mt[m_idx], mr[q_idx], rz[z_idx]))
                    print('\t m_c = %.2e, d_c = %.2e' 
                        % (cmass, cdist))

                # check if loudest source in any bin
                for f_idx in range(len(fc)):
                    rfreq = holo.utils.frst_from_fobs(fc[f_idx], rz[z_idx])
                    # hs of a source in that bin
                    hs_mqzf = utils.gw_strain_source(cmass, cdist, rfreq)
                    
                    for r_idx in range(reals):
                        # Poisson sample to get number in that bin if realizing 
                        # (otherwise it was already set above by copying or rounding.)
                        if(utils.isinteger(realize) or realize==True):
                            bgnum[m_idx, q_idx, z_idx, f_idx, r_idx] \
                                = np.random.poisson(number[m_idx,q_idx,z_idx,f_idx])
                        # 1) IF LOUDEST
                        # check if loudest hs at that 
                        # frequency and contains binaries

                        if(hs_mqzf>maxhs[f_idx, r_idx] and 
                            bgnum[m_idx, q_idx, z_idx, f_idx, r_idx]>0):
                            if(bgnum[m_idx, q_idx, z_idx, f_idx, r_idx]<1):
                                print('number<1 used', bgnum[m_idx, q_idx, z_idx, f_idx, r_idx])  #DELETE
                            # 2) If so, RECORD:
                            # parameters M, q, z
                            sspar[f_idx,:,r_idx] = np.array([mt[m_idx], mr[q_idx],
                                                        rz[z_idx]])
                            # parameter indices
                            ssidx[f_idx,:,r_idx] = np.array([m_idx, q_idx, z_idx])
                            # new max strain
                            maxhs[f_idx,r_idx] = hs_mqzf


    # 3) SUBTRACT 1 
    # from bin with loudest source at each frequency
    # can do this using the index of loudest, ssidx
    # recall ssidx has shape [3, F]
    # and = [(m_idx,q_idx,z_idx), fc],
    for f_idx in range(len(fc)):
        for r_idx in range(reals):
            bgnum[int(ssidx[f_idx,0,r_idx]), int(ssidx[f_idx,1,r_idx]), int(ssidx[f_idx,2,r_idx]), 
                f_idx, r_idx] -= 1 

            # 4) CALCULATE 
            # single source characteristic strain
            hc_ss[f_idx, r_idx] = np.sqrt(maxhs[f_idx, r_idx]**2 * (fc[f_idx]/df[f_idx]))
    
    # CHECK no numbers should be <0 
    if(np.any(bgnum<0)): 
        error_index = np.where(bgnum<0)
        print('number<0 found at (M,q,z,f) =', error_index)         
        

    # 5)
    # ----------------- Calculate Background Strains --------------------
    # then we can go back in and calculate characteristic strains
    # NOTE: could make this faster by saving rfreq and hs values from above
    # instead of recalculating
    for m_idx in range(len(mt)):
        for q_idx in range(len(mr)):
            cmass = holo.utils.chirp_mass_mtmr(mt[m_idx], mr[q_idx])
            for z_idx in range(len(rz)):
                cdist = holo.cosmo.comoving_distance(rz[z_idx]).cgs.value
                for f_idx in range(len(fc)):
                    rfreq = holo.utils.frst_from_fobs(fc[f_idx], rz[z_idx])
                    hs_mqzf = utils.gw_strain_source(cmass, cdist, rfreq)
                    hc_dlnf = hs_mqzf**2 * (fc[f_idx]/df[f_idx])
                    for r_idx in range(reals):
                        hc_bg[m_idx, q_idx, z_idx, f_idx, r_idx] = np.sqrt(hc_dlnf 
                                        * bgnum[m_idx, q_idx, z_idx, f_idx, r_idx])

    # sum over all bins at a given frequency and realization
    hc_bg = np.sqrt(np.sum(hc_bg**2, axis=(0, 1, 2)))

    
    return hc_bg, hc_ss, sspar, ssidx, maxhs, bgnum


def gws_by_ndars(edges, number, realize, round = True, sum = True, print_test = False):
       
    """ More efficient way to calculate strain from numbered 
    grid integrated

    Parameters
    ----------
    edges : (4,) list of 1darrays
        A list containing the edges along each dimension.  The four dimensions 
        correspond to total mass, mass ratio, redshift, and observer-frame orbital 
        frequency. The length of each of the four arrays is M, Q, Z, F.
    number : (M, Q, Z, F) ndarray
        The number of binaries in each bin of parameter space.  This is calculated 
        by integrating `dnum` over each bin.
    realize : bool or int
        Specification of how to construct one or more discrete realizations.
        If a `bool` value, then whether or not to construct a realization.
        If an `int` value, then how many discrete realizations to construct.
    round : bool
        Specification of whether to discretize the sample if realize is False, 
        by rounding number of binaries in each bin to integers. This has no impact 
        if realize is true.
        NOTE: should add a warning if round and realize are both True
    sum : bool
        Whether or not to sum the strain at a given frequency over all bins.
    print_test : bool
        Whether or not to print variable as they are calculated, for dev purposes.


    Returns
    -------
    hchar : ndarray
        Characteristic strain of the GWB.
        The shape depends on whether realize is an integer or not
        realize = True or False, sum = False: shape is (M, Q, Z, F)
        realize = True or False, sum = True: shape is (F)
        realize = R, sum = False: shape is  (M, Q, Z, F, R)
        realize = R, sum = True: shape is  (F, R)

    """

    if(print_test):
        print('INPUTS: edges:', len(edges), # '\n', edges, 
        '\nINPUTS:number:', number.shape, '\n', number,'\n')

    # Frequency bin midpoints
    foo = edges[-1]                   #: should be observer-frame orbital-frequencies
    df = np.diff(foo)                 #: frequency bin widths
    fc = kale.utils.midpoints(foo)    #: use frequency-bin centers for strain (more accurate!)

    # All other bin midpoints
    mt = kale.utils.midpoints(edges[0]) #: total mass
    mr = kale.utils.midpoints(edges[1]) #: mass ratio
    rz = kale.utils.midpoints(edges[2]) #: redshift


    # --- Chirp Masses ---
    # to get chirp mass in shape (M, Q) we need 
    # mt in shape (M, 1) 
    # mr in shape (1, Q)
    cmass = utils.chirp_mass_mtmr(mt[:,np.newaxis], mr[np.newaxis,:])
    if(print_test):
        print('cmass:', cmass.shape, '\n', cmass)

    # --- Comoving Distances ---
    # to get cdist in shape (Z) we need
    # rz in shape (Z)
    cdist = holo.cosmo.comoving_distance(rz).cgs.value
    if(print_test):
        print('cdist:', cdist.shape, '\n', cdist)

    # --- Rest Frame Frequencies ---
    # to get rest freqs in shape (Z, F) we need 
    # rz in shape (Z, 1) 
    # fc in shape (1, F)
    rfreq = holo.utils.frst_from_fobs(fc[np.newaxis,:], rz[:,np.newaxis])
    if(print_test):
        print('rfreq:', rfreq.shape, '\n', rfreq)

    # --- Source Strain Amplitude ---
    # to get hs amplitude in shape (M, Q, Z, F) we need
    # cmass in shape (M, Q, 1, 1) from (M, Q)
    # cdist in shape (1, 1, Z, 1) from (Z)
    # rfreq in shape (1, 1, Z, F) from (Z, F)
    hsamp = utils.gw_strain_source(cmass[:,:,np.newaxis,np.newaxis],
                                   cdist[np.newaxis,np.newaxis,:,np.newaxis],
                                   rfreq[np.newaxis,np.newaxis,:,:])
    if(print_test):
        print('hsamp', hsamp.shape, '\n', hsamp)

    # --- Characteristic Strain Squared ---
    # to get characteristic strain in shape (M, Q, Z, F) we need
    # hsamp in shape (M, Q, Z, F)
    # fc in shape (1, 1, 1, F)
    hchar = hsamp**2 * (fc[np.newaxis, np.newaxis, np.newaxis,:]
                        /df[np.newaxis, np.newaxis, np.newaxis,:])

    # Sample:
    if(realize == False):
        # without sampling, want strain in shape (M, Q, Z, F)
        if(round): 
            # discretize by rounding number down to nearest integer 
            hchar *= np.floor(number).astype(int) 
        else: 
            # keep non-integer values
            hchar *= number

    if(realize == True):
        # with a single sample, want strain in shape (M, Q, Z, F)
        hchar *= np.random.poisson(number)

    if(utils.isinteger(realize)):
        # with R realizations, 
        # to get strain in shape (M, Q, Z, F, R) we need
        # hchar in shape(M, Q, Z, F, 1)
        # Poisson sample in shape (1, 1, 1, 1, R)
        npois = np.random.poisson(number[...,np.newaxis], size = (number.shape + (realize,)))
        if(print_test):
            print('npois', npois.shape)
        hchar = hchar[...,np.newaxis] * npois


    if(print_test):
        print('hchar', hchar.shape, '\n', hchar)


    if(sum):
        # sum over all bins at a given frequency and realization
        hchar = np.sum(hchar, axis=(0, 1, 2))
        if(print_test):
            print('hchar summed', hchar.shape, '\n', hchar)

    return np.sqrt(hchar)


def unrealized_ss_by_ndars(edges, number, realize, round = True, print_test = False):
       
    """ More efficient way to calculate strain from numbered 
    grid integrated


    Parameters
    ----------
    edges : (4,) list of 1darrays
        A list containing the edges along each dimension.  The four dimensions correspond to
        total mass, mass ratio, redshift, and observer-frame orbital frequency.
        The length of each of the four arrays is M, Q, Z, F.
    number : (M, Q, Z, F) ndarray of scalars
        The number of binaries in each bin of parameter space.  This is calculated by integrating
        `dnum` over each bin.
    realize : bool or int,
        Specification of how to construct one or more discrete realizations.
        If a `bool` value, then whether or not to construct a realization.
        If a `int` value, then how many discrete realizations to construct.
    round : bool
        Specification of whether to discretize the sample if realize is False, 
        by rounding number of binaries in each bin to integers. 
        Does nothing if realize is True.
    ss : bool 
        Whether or not to separate the loudest single source in each frequency bin.
    sum : bool
        Whether or not to sum the strain at a given frequency over all bins.
    print_test : bool
        Whether or not to print variable as they are calculated, for dev purposes.


    Returns
    -------
    hc_bg : ndarray
        Characteristic strain of the GWB.
        The shape depends on whether realize is an integer or not
        realize = True or False: shape is (F)
        realize = R: shape is  (F, R)
    hc_ss : (F,) array of scalars
        The characteristic strain of the loudest single source at each frequency.
    ssidx : (F, 4) ndarray 
        The indices (m_idx, q_idx, z_idx, f_idx) of the parameters of the loudest single
        source's bin, at each frequency such that 
        ssidx[i,0] = m_idx of the ith frequency
        ssidx[i,1] = q_idx of the ith frequency
        ssidx[i,2] = z_idx of the ith frequency
        ssidx[i,3] = f_idx of the ith frequency = i
    hsmax : (F) array of scalars 
        The maximum single source strain amplitude at each frequency.
    bgnum : (M, Q, Z, F) ndarray
        The number of binaries in each bin after the loudest single source
        at each frequency is subtracted out.
    ssnew : (4, F) ndarray
        The indices of loudest single sources at each frequency in the
        format: [[M indices], [q indices], [z indices], [f indices]]

        

    Potential BUG: In the unlikely scenario that there are two equal hsmaxes 
    (at same OR dif frequencies), ssidx calculation will go wrong
    Could avoid this by using argwhere for each f_idx column separately.
    Or TODO implement some kind of check to see if any argwheres return multiple 
    values for that hsmax and raises a warning/assertion error


    TODO: Calculate sspar
    TODO: Implement realizations
    TODO: Implement not summing, or remove option
    """

    if(print_test):
        print('INPUTS: edges:', len(edges), # '\n', edges, 
        '\nINPUTS:number:', number.shape, '\n', number,'\n')

    # Frequency bin midpoints
    foo = edges[-1]                   #: should be observer-frame orbital-frequencies
    df = np.diff(foo)                 #: frequency bin widths
    fc = kale.utils.midpoints(foo)    #: use frequency-bin centers for strain (more accurate!)

    # All other bin midpoints
    mt = kale.utils.midpoints(edges[0]) #: total mass
    mr = kale.utils.midpoints(edges[1]) #: mass ratio
    rz = kale.utils.midpoints(edges[2]) #: redshift


    # --- Chirp Masses ---
    # to get chirp mass in shape (M, Q) we need 
    # mt in shape (M, 1) 
    # mr in shape (1, Q)
    cmass = utils.chirp_mass_mtmr(mt[:,np.newaxis], mr[np.newaxis,:])
    if(print_test):
        print('cmass:', cmass.shape, '\n', cmass)

    # --- Comoving Distances ---
    # to get cdist in shape (Z) we need
    # rz in shape (Z)
    cdist = holo.cosmo.comoving_distance(rz).cgs.value
    if(print_test):
        print('cdist:', cdist.shape, '\n', cdist)

    # --- Rest Frame Frequencies ---
    # to get rest freqs in shape (Z, F) we need 
    # rz in shape (Z, 1) 
    # fc in shape (1, F)
    rfreq = holo.utils.frst_from_fobs(fc[np.newaxis,:], rz[:,np.newaxis])
    if(print_test):
        print('rfreq:', rfreq.shape, '\n', rfreq)

    # --- Source Strain Amplitude ---
    # to get hs amplitude in shape (M, Q, Z, F) we need
    # cmass in shape (M, Q, 1, 1) from (M, Q)
    # cdist in shape (1, 1, Z, 1) from (Z)
    # rfreq in shape (1, 1, Z, F) from (Z, F)
    hsamp = utils.gw_strain_source(cmass[:,:,np.newaxis,np.newaxis],
                                   cdist[np.newaxis,np.newaxis,:,np.newaxis],
                                   rfreq[np.newaxis,np.newaxis,:,:])
    if(print_test):
        print('hsamp', hsamp.shape, '\n', hsamp)


    ########## HERE'S WHERE THINGS CHANGE FOR SS ###############

    # --------------- Single Sources ------------------
    ##### 0) Round and/or realize so numbers are all integers
    if (round == True):
        bgnum = np.copy(np.floor(number).astype(np.int64))
        assert (np.all(bgnum%1 == 0)), 'non integer numbers found with round=True'
        assert (np.all(bgnum >= 0)), 'negative numbers found with round=True'
    else:
        bgnum = np.copy(number)
        warnings.warn('Number grid used for single source calculation.')

    if(realize == True):
        bgnum = np.random.poisson(number)
        assert (np.all(bgnum%1 ==0)), 'nonzero numbers found with realize=True'

    #### 1) Identify the loudest (max hs) single source in a bin with N>0 
    hsamp[(bgnum==0)] = 0 #set hs=0 if number=0
    # hsamp[bgnum==0] = 0



    # --- Single Source Strain Amplitude At Each Frequency ---
    # to get max strain in shape (F) we need
    # hsamp in shape (M, Q, Z, F), search over first 3 axes
    hsmax = np.amax(hsamp, axis=(0,1,2)) #find max hs at each frequency
    
    #### 2) Record the indices and strain of that single source

    # --- Indices of Loudest Bin ---
    # Shape (F, 4), looks like
    # [[m_idx,q_idx,z_idx,0],
    #  [m_idx,q_idx,z_idx,1],
    #   ........
    #  [m_idx,q_idx,z_idx,F-2]]
    # no longer actually need this, but might be useful
    ssidx = np.argwhere(hsamp==hsmax) 
    ssidx = ssidx[ssidx[:,-1].argsort()]

    # --- Indices of Loudest Bin, New Method ---
    # Shape (4, F), looks like
    # [[m1,m2,..mN], [q1,q2,...qN], [z1,z2,...zN], [0,1,...N-1]]
    # for N=F frequencies
    shape = hsamp.shape
    newshape = (shape[0]*shape[1]*shape[2], shape[3])
    hsamp = hsamp.reshape(newshape) # change hsamp to shape (M*Q*Z, F)
    argmax = np.argmax(hsamp, axis=0) # max at each frequency
    hsamp = hsamp.reshape(shape) # restore hsamp shape to (M, Q, Z, F)
    mqz = np.array(np.unravel_index(argmax, shape[:-1])) # unravel indices
    f_ids = np.linspace(0,len(mqz[0])-1,len(mqz[0])).astype(int) # frequency indices
    ssnew = np.append(mqz, f_ids).reshape(4,len(f_ids))



    ### 3) Subtract 1 from the number in that source's bin

    # --- Background Number ---
    # bgnum = subtract_from_number(bgnum, ssidx) # Find a better way to do this!
    if np.any( bgnum[(hsamp == hsmax)] <=0):
        raise Exception("bgnum <= found at hsmax")
    if np.any( hsamp[(hsamp == hsmax)] <=0):
        raise Exception("hsamp <=0 found at hsmax")
    if np.any(hsmax<=0):
        raise Exception("hsmax <=0 found")
   
    # print('bgnum stats:\n', holo.utils.stats(bgnum))
    # print('bgnum[hsamp==hsmax] stats:\n', holo.utils.stats(bgnum[(hsamp == hsmax)]))
    bgnum[(hsamp == hsmax)]-=1 
    # NOTE keep an eye out for if hsmax is not found anywhere in hsasmp
    # could change to bgnum(np.where(hsamp==hsmax) & (bgnum >0))-=1
    # print('\nafter subtraction')
    # print('bgnum stats:\n', holo.utils.stats(bgnum))
    # print('bgnum[hsamp==hsmax] stats:\n', holo.utils.stats(bgnum[(hsamp == hsmax)]))

    assert np.all(bgnum>=0), f"bgnum contains negative values at: {np.where(bgnum<0)}"
    # if(np.any(bgnum<0)):   # alternate way to check for this error, and give index of neg number
    #         error_index = *np.where(bgnum<0)
    #         print('number<0 found at [M's], [q's], [z's], [f's]) =', error_index)   

    

    ### 4) Calculate single source characteristic strain (hc)

    # --- Single Source Characteristic Strain ---
    # to get ss char strain in shape [F] need
    # fc in shape (F)
    # df in shape (F)
    hc_ss = np.sqrt(hsmax**2 * (fc/df))


    # --- Parameters of loudest source ---
    # NOTE: This would be useful to implement, or have separate function for

    ### 5) Calculate the background with the new number 
 
    # --- Background Characteristic Strain Squared ---
    # to get characteristic strain in shape (M, Q, Z, F) we need
    # hsamp in shape (M, Q, Z, F)
    # fc in shape (1, 1, 1, F)
    hchar = hsamp**2 * (fc[np.newaxis, np.newaxis, np.newaxis,:]
                        /df[np.newaxis, np.newaxis, np.newaxis,:])   
    if (realize==False):
        hchar *= bgnum
    else:
        raise Exception('realize not implemented yet') 
        

    if(print_test):
        print('hchar', hchar.shape, '\n', hchar)

    
    # sum over all bins at a given frequency
    hchar = np.sum(hchar, axis=(0, 1, 2))
    if(print_test):
        print('hchar summed', hchar.shape, '\n', hchar)

    hc_bg = np.sqrt(hchar)

    return hc_bg, hc_ss, hsamp, ssidx, hsmax, bgnum, ssnew



###################################################
################### TESTING #######################
###################################################
# These don't yet work independently, just here to hang on to.
def max_test(hsmax, hsamp): 
    # check hsmaxes are correct
    hsmax_hsamp_match = np.empty_like(hsmax)
    for f_idx in range(len(hsmax)):
        for r_idx in range(len(hsmax[0])):
            hsmax_hsamp_match[f_idx] = (np.max(hsamp[...,f_idx, r_idx]) == hsmax[f_idx, r_idx])
    assert np.all(hsmax_hsamp_match == True), "the max amplitudes in hsamp do not match those in hsmax"
    print('max_test passed')

def ssidx_test(hsmax, hsamp, ssidx, print_test):
    """ 
    Test ssidx in hsamp gives the same values as hsmax

    Parameters
    ----------
    hsmax : (F,) array of scalars
        Maximum strain amplitude of a single source at each frequency.
    hsamp : (M, Q, Z, F,) ndarray of scalar
        Strain amplitude of a source in each bin
    ssidx : (F, 4) ndarray 
        

    """
    # check ssidx are correct and in frequency order
    for ff in range(len(hsmax)): #ith frequency
        for rr in range(len(hsmax[0])):
            m,q,z,f,r = ssidx[:,ff,rr]
            if(print_test):
                print('max is at m,q,z,f,r = %d, %d, %d, %d, %d and it = %.2e'
                  % (m, q, z, f, r, hsmax[ff,rr]))
            assert (hsamp[m,q,z,f,r] == hsmax[ff,rr]), f"The ssidx[{ff},{rr}] does not give the hsmax[{ff},{rr}]."
    print('ssidx test passes')


def ssnew_test(hsmax, hsamp, ssnew, print_test):
    """ 
    Test ssnew in hsamp gives the same values as hsmax

    Parameters
    ----------
    hsmax : (F,) array of scalars
        Maximum strain amplitude of a single source at each frequency.
    hsamp : (M, Q, Z, F,) ndarray of scalar
        Strain amplitude of a source in each bin
    ssnew : (4, F) ndarray 
        

    """
    maxes = hsamp[ssnew[0], ssnew[1], ssnew[2], ssnew[3]]
    if(print_test):
        print('maxes by hsamp[ssnew[0], ssnew[1], ssnew[2], ssnew[3]] are:',
        maxes)
    
    assert np.all(maxes == hsmax), f"ssnew does not give correct hs maxes"
    print('ssnew test passes')



def number_test(num, bgnum, fobs, exname='', plot_test=False):
    ''' 
    Plots num - bgnum, where number is the ndarray of 
    integer number of sources in each bin, i.e. after 
    rounding or Poisson sampling

    Parameters
    ------------
    num : (M, Q, Z, F) array
        integer numbers in each bin, i.e. after rounding or
        Poisson sampling
    bgnum : (M, Q, Z, F) array
        number of background sources in each bin, 
        after single source subtraction
    fobs : (F) array
        frequencies of each F, for ax titles
    exname : String
        name of example
    plot_test : Bool
        whether or not to print values a


    Returns
    -----------
    None 
    
    '''   
    if np.all(num%1 == 0) != True: warnings.warn("num contains at least one non-integer value")
    difs = num - bgnum
    assert len(difs[np.where(difs>0)]) == len(difs[0,0,0,:]), "More than one bin per frequency found with a single source subtracted."

    if(plot_test):
        fig, ax = plt.subplots(1,len(fobs), figsize = (10,3), sharey=True)
        fig.suptitle('integer number - numbg for each bin, '+ exname)
        ax[0].set_ylabel('number - number_bg')
        bins = np.arange(0, num[...,0].size, 1)
        bins = np.reshape(bins, num[...,0].shape)
        # print(bins.shape)
        # print(num[...,0].shape)
        for f in range(len(fobs)):
            ax[f].scatter(bins, (num[...,f] - bgnum[...,f]))
            ax[f].set_title('$f_\mathrm{obs}$ = %dnHz' % (fobs[f]*10**9))
            ax[f].set_xlabel('bin')
        fig.tight_layout()
    print('number test passed')



def compare_to_loops_test(edges, number, hc_bg, hc_ss, hsmax, ssidx, bgnum):
    hc_bg_loop, hc_ss_loop, sspar_loop, ssidx_loop, maxhs_loop, number_bg_loop \
      = ss_by_loops(edges, number, realize=False, round=True, print_test=False)
    
    # for i in range(len(ssidx)):
    #     assert np.all(ssidx[i, 0:3] == ssidx_loop[i,:]), \
    #         f"ssidx[{i}] by ndars does not match by loops"
    assert (np.all(bgnum == number_bg_loop)), "bgnum by ndars does not match by loops"
    assert (np.all(hc_ss == hc_ss_loop)), "hc_ss by ndars does not match by loops"    
    assert (np.all(hsmax == maxhs_loop)), "hsmax by ndars does not match by loops" 
    assert (np.all(hsmax == maxhs_loop)), "hsmax by ndars does not match by loops"
    if (np.all(np.isclose(hc_bg, hc_bg_loop, atol=1e-20, rtol=1e-20)) !=True):
        print("hc_bg by ndars does not match by loops, using atol=1e-20, rtol=1e-20")
    print('compare to loops test passed')

def quadratic_sum_test(hc_bg, hc_ss, hc_tt, print_test):
    test = (hc_bg**2 + hc_ss**2)
    error = (test-hc_tt**2)/hc_tt**2
    assert np.all(np.isclose(hc_tt, test, atol=2e-15, rtol=1e-15)), \
        "quadratic sum of hc_bg and hc_ss does not match hc_tt"
    if(print_test):
        print('percent error between (hc_bg^2+hc_ss^2) and hc_tt^2:', error)
        print('differences between np.sqrt((hc_bg^2+hc_ss^2)) and hc_tt:', 
              np.sqrt(test) - hc_tt)
    print('quadratic sum test passed')



def run_ndars_tests(edges,number, fobs, exname='', print_test=False, 
                     loop_comparison = True):
    '''
    Call tests for some edges, number
    Paramaters
    ----------
    edges : (4,) list of 1D arrays
        Mass, ratio, redshift, and frequency edges of bins
    number : (M, Q, Z, F) ndarray of scalars
        Number of binaries in each bin
    fobs : (F,) array of scalars
        Observed frequency bin centers
    exname : String
        Name of example (used for number plots)

    Returns
    ------
    hsamp
    hsmax
    ssidx
    bgnum
    '''
    hc_bg, hc_ss, hsamp, ssidx, hsmax, bgnum = ss_by_ndars(edges, number, realize=False, round=True)
    max_test(hsmax, hsamp)

    ssidx_test(hsmax, hsamp, ssidx, print_test)
    
    # ssnew_test(hsmax, hsamp, ssnew, print_test)

    # rounded = np.floor(number).astype(np.int64)
    # number_test(rounded, bgnum, fobs, exname, plot_test=print_test)
    
    if(loop_comparison): # optional because its faster without
        compare_to_loops_test(edges, number, hc_bg, hc_ss, hsmax, ssidx, bgnum)

    hc_tt = gws_by_ndars(edges, number, realize=False, round = True, sum=True)  
    quadratic_sum_test(hc_bg, hc_ss, hc_tt, print_test)


    return hc_bg, hc_ss, hsamp, ssidx, hsmax, bgnum






###################################################
################## EXAMPLES #######################
###################################################

def example(dur, cad, mtot, mrat, redz, print_test):
    ''' 
    1) Choose the frequency bins at which to calculate the GWB, same as in semi-analytic-models.ipynb
    2) Build Semi-Analytic-Model with super simple parameters 
    3) Get SAM edges and numbers as in sam.gwb()

    Parameters
    ----------oiuyuiuytd
    dur : scalar
        Duration of observation in secnods (multiply by YR)
    cad : scalar
        Cadence of observations in seconds (multiply by YR)
    mtot : (3,) list of scalars
        Min, max, and steps for total mass.
    mrat : (3,) list of scalars
        Min, max, and steps for mass ratio.
    redz : (3,) list of scalars
        Min, max, and steps for redshift.
    print_test :

    Returns
    -------
    edges : (4,) list of 1darrays
        A list containing the edges along each dimension.  The four dimensions correspond to
        total mass, mass ratio, redshift, and observer-frame orbital frequency.
        The length of each of the four arrays is M+1, Q+1, Z+1, F+1.
    number : (M, Q, Z, F) array
        The number of binaries in each bin of parameter space.  This is calculated by integrating
        `dnum` over each bin.
    fobs : (F) array
        observed frequency bin centers
    '''
    # 1) Choose the frequency bins at which to calculate the GWB, same as in semi-analytic-models.ipynb
    fobs = utils.nyquist_freqs(dur,cad)
    fobs_edges = utils.nyquist_freqs_edges(dur,cad)
    if(print_test):
        print(f"Number of frequency bins: {fobs.size-1}")
        print(f"  between [{fobs[0]*YR:.2f}, {fobs[-1]*YR:.2f}] 1/yr")
        print(f"          [{fobs[0]*1e9:.2f}, {fobs[-1]*1e9:.2f}] nHz")

    # 2) Build Semi-Analytic-Model with super simple parameters 
    if(mtot==None or mrat==None or redz==None):
        print('using default mtot, mrat, and redz')
        sam = holo.sam.Semi_Analytic_Model(ZERO_GMT_STALLED_SYSTEMS=True, 
                                           ZERO_DYNAMIC_STALLED_SYSTEMS=False)
    else:
        sam = holo.sam.Semi_Analytic_Model(mtot, mrat, redz,
                                           ZERO_GMT_STALLED_SYSTEMS=True, 
                                           ZERO_DYNAMIC_STALLED_SYSTEMS=False)
    if(print_test):
        print('edges:', sam.edges)
    # get observed orbital frequency bin edges and centers 
    # from observed GW frequency bin edges
    fobs_orb_edges = fobs_edges / 2.0 # f_orb = f_GW/2
    fobs_orb_cents = kale.utils.midpoints(fobs_edges) / 2.0

    # 3) Get SAM edges and numbers as in sam.gwb()
    # dynamic_binary_number
    
    # gets differential number of binaries per bin-vol per log freq interval
    edges, dnum = sam.dynamic_binary_number(holo.hardening.Hard_GW, fobs_orb=fobs_orb_cents, zero_stalled=False)
    edges[-1] = fobs_orb_edges

    # integrate (multiply by bin volume) within each bin
    number = utils._integrate_grid_differential_number(edges, dnum, freq=False)
    number = number * np.diff(np.log(fobs_edges))

    return edges, number, fobs


def example2(print_test = True, exname='Example 2'):
    ''' 
    Parameters
    ---------
    print_test : Bool
        Whether to print frequencies and edges


    Returns
    ---------
    edges : (M,Q,Z,F) array
    number : (M, Q, Z, F) array
    fobs : (F) array
        observed frequency bin centers
    '''
    
    dur = 5.0*YR/3.1557600
    cad = .5*YR/3.1455145557600
    
    mtot=(1.0e6*MSOL/1.988409870698051, 1.0e8*MSOL/1.988409870698051, 3)
    mrat=(1e-1, 1.0, 2)
    redz=(1e-3, 1.0, 4)
    
    edges, number, fobs = example(dur, cad, mtot, mrat, redz, print_test)
    return edges, number, fobs, exname

def example3(print_test = True, exname = 'Example 3'):
    ''' 
    Parameters
    ---------
    print_test : Bool
        Whether to print frequencies and edges


    Returns
    ---------
    edges : (M,Q,Z,F) array
    number : (M, Q, Z, F) array
    fobs : (F) array
        observed frequency bin centers
    '''
    dur = 5.0*YR/3.1557600
    cad = .5*YR/3.1557600
    

    mtot=(1.0e6*MSOL/1.988409870698051, 4.0e9*MSOL, 25)
    mrat=(1e-1, 1.0, 25)
    redz=(1e-3, 10.0, 25)

    edges, number, fobs = example(dur, cad, mtot, mrat, redz, print_test)
    return edges, number, fobs, exname


def example4(print_test = True, exname = 'Example 4'):
    ''' 
    Parameters
    ---------
    print_test : Bool
        Whether to print frequencies and edges


    Returns
    ---------
    edges : (M,Q,Z,F) array
    number : (M, Q, Z, F) array
    fobs : (F) array
        observed frequency bin centers
    '''
    dur = 5.0*YR/3.1557600
    cad = .2*YR/3.1557600

    mtot=(1.0e6*MSOL/1.988409870698051, (4.0e11*MSOL).astype(np.float64), 25)
    mrat=(1e-1, 1.0, 25)
    redz=(1e-3, 10.0, 25)
    
    edges, number, fobs = example(dur, cad, mtot, mrat, redz, print_test)
    return edges, number, fobs, exname


def example5(print_test = True, exname = 'Example 5'):
    ''' 
    Parameters
    ---------
    print_test : Bool
        Whether to print frequencies and edges


    Returns
    ---------
    edges : (M,Q,Z,F) array
    number : (M, Q, Z, F) array
    fobs : (F) array
        observed frequency bin centers
    '''
    dur = 10.0*YR
    cad = .2*YR

    # default mtot, mrat, redz
    
    edges, number, fobs = example(dur, cad, mtot=None, mrat=None, redz=None, 
                                  print_test=print_test)
    return edges, number, fobs, exname




###################################################
################## PLOTTING #######################
###################################################
def plot_medians(ax, xx, BG=None, SS=None, LABEL='', 
                 BG_COLOR='k', BG_ERRORS = False, 
                 SS_COLOR='k', SS_ERRORS = True):
    """
    Parameters:
    ax
    xx
    BG
    SS
    REALS
    label
    COLOR
    """
    # plot median bg of samples
    if(BG is not None and BG_ERRORS == False):
        ax.plot(xx, np.median(BG, axis=1), 
                color=BG_COLOR, label=('bg median' + LABEL),
                linewidth=3, linestyle='solid', alpha=0.8)
    elif(BG is not None and BG_ERRORS == True):
        ax.errorbar(xx, np.median(BG, axis=1), yerr=np.std(BG, axis=1),
                    color=BG_COLOR, label=('bg median'+LABEL),
                    fmt='-', linewidth=2, alpha=0.8, capsize=3)

    # plot median ss of samples
    if(SS is not None and SS_ERRORS == False):
        ax.scatter(xx, np.median(SS, axis=1), 
                   color=SS_COLOR, label=('ss median'+LABEL),
                   marker ='*', s = 50, alpha=0.8)
    elif(SS is not None and SS_ERRORS == True):
        ax.errorbar(xx, np.median(SS, axis=1), yerr=np.std(SS, axis=1), 
                    color=SS_COLOR, label=('ss median'+LABEL),
                    fmt='*', alpha=0.8, markersize=7, capsize=3)


def plot_BG(ax, xx, BG, LABEL, REALS=0, median=False, COLOR='b', rand=False):
    """
    Plot the background median, middle 50% and 98% confidence intervals,
    and optionally several realizations. All plotted in same color.

    Parameters
    ------------
    ax : pyplot ax object
    xx : (F,) 1darray of scalars
    BG : (F,R) Ndarray of scalars
    LABEL : String
    REALS : int
        How many bg realizations to plot
    median : bool
        Whether or not to plot the bg median (same color)
    COLOR : String
    rand : bool
        Whether to randomize which realizations are plotted (True)
        or plots the 0th to REALS-th realizations.
    """
    if(median==True): ax.plot(xx, np.median(BG, axis=1), color=COLOR, label=LABEL)
    # plot contours at 50% and 98% confidence intervals
    for pp in [50, 98]:
        percs = pp / 2
        percs = [50 - percs, 50 + percs]
        ax.fill_between(xx, *np.percentile(BG, percs, axis=-1), alpha=0.25, color=COLOR)
    # Plot `nsamp` random spectra 
    
    if (REALS is not None):
        if(rand):
            idx = np.random.choice(BG.shape[1], REALS, replace=False)
            ax.plot(xx, BG[:, idx], lw=1.0, alpha=0.5, color=COLOR, linestyle = 'dotted')
        else: 
            for rr in range(REALS):
                ax.plot(xx, BG[:, rr], lw=1.0, alpha=0.5, color=COLOR, linestyle = 'dotted')



def plot_samples(ax, xx, BG=None, SS=None, REALS=1, LABEL=''):
    """
    Plot the background and/or single sources for the first 'REALS' 
    number of realizations, with each color corresponding to a difference 
    realization.

    Parameters
    ----------
    ax : pyplot ax object
    xx : (F,) array of scalars
    BG : (F,R) ndarray or None
    SS : (F,R) ndarray or None
    REALS : int
    """
    colors = cm.rainbow(np.linspace(0,1,REALS))
    for rr in range(REALS):
        if rr==REALS-1:
            if(BG is not None):
                ax.plot(xx, BG[:,rr], lw=2.0, alpha=0.5, color=colors[rr], linestyle='solid',
                    label='background'+LABEL)
            if(SS is not None):
                ax.scatter(xx, SS[:,rr], color=colors[rr], marker='o', s=80,
                    edgecolor='k', alpha=0.5, label='single source'+LABEL)
        else:
            if(BG is not None):
                ax.plot(xx, BG[:,rr], lw=2.0, alpha=0.5, color=colors[rr], linestyle='solid')
            if(SS is not None):
                ax.scatter(xx, SS[:,rr], color=colors[rr], marker='o', s=80,
                    edgecolor='k', alpha=0.5)

def plot_std(ax, xx, BG, SS, COLOR='b', LABEL=''):
    """ 
    Plot the standard deviations of the bg and ss characteristic strains.

    Parameters
    --------
    ax : pyplot ax object
    xx : (F,) array of scalars
    BG : (F, R) Ndarray of scalars
    SS : (F, R) Ndarray of scalars
    COLOR : string
    LABEL : string

    Returns
    -------
    std_bg : (F,) array of scalars
    std_ss : (F,) array of scalars
    """
    std_bg = np.std(BG, axis=1)
    # med_bg = np.median(BG, axis=1)
    std_ss = np.std(SS, axis=1)
    # med_ss = np.median(SS, axis=1)

    ax.plot(xx, std_bg, lw=4.0, alpha=0.6, color=COLOR, 
            label = 'bg stdev'+LABEL, marker='o', ms=10, linestyle = 'solid')
    ax.plot(xx, std_ss, lw=2.0, alpha=0.6, color=COLOR, markeredgecolor='k',
            label = 'ss stdev'+LABEL, marker='o', ms=10, linestyle='dotted')
    return std_bg, std_ss
    
def plot_IQR(ax, xx, BG=None, SS=None, COLOR='r', LABEL=''):
    """ 
    Plot the IQR of the bg and ss characteristic strains.

    Parameters
    ----------
    ax : pyplot ax object
    xx : (F,) array of scalars
    BG : (F, R) Ndarray of scalars
    SS : (F, R) Ndarray of scalars
    COLOR : string
    LABEL : string

    Returns
    -------
    """

    if (BG is not None):
        Q75_bg, Q25_bg= np.percentile(BG, [75 ,25], axis=1)
        IQR_bg = Q75_bg-Q25_bg
        ax.plot(xx, IQR_bg, lw=4.0, alpha=0.6, color=COLOR, 
            label = 'bg stdev'+LABEL, marker='P', ms=10, linestyle = 'solid')
    if(SS is not None):
        Q75_ss, Q25_ss = np.percentile(SS, [75 ,25], axis=1)
        IQR_ss = Q75_ss-Q25_ss
        ax.plot(xx, IQR_ss, lw=2.0, alpha=0.6, color=COLOR, markeredgecolor='k',
                label = 'ss stdev'+LABEL, marker='P', ms=10, linestyle='dotted')          
    


def plot_percentiles(ax, xx, BG=None, SS=None, LABEL='',
                     BG_COLOR='b', SS_COLOR='r',
                     BG_MARKER=None, SS_MARKER=None,
                     BG_LINESTYLE='solid', SS_LINESTYLE='solid'):
    """ 
    Plots 25th and 75th percentiles, and IQR region between 
    (50% confidence interval).

    Parameters
    ---------
    ax : pyplot ax object
    xx : (F,) 1darray of scalars
    BG : (F, R) Ndarray of scalars or None
    SS : (F, R) Ndarray of scalars or None
    BG_COLOR : string
    SS_COLOR : string
    BG_MARKER : string
    SS_MARKER : string
    BG_LINESTYLE : string
    SS_LINESTYLE : string
    """

    if (BG is not None):
        Q75_bg, Q25_bg= np.percentile(BG, [75 ,25], axis=1)
        ax.plot(xx, Q25_bg, label = 'bg'+LABEL,
                lw=2.0, alpha=.8, color=BG_COLOR, 
                marker = BG_MARKER, ms=5, linestyle = BG_LINESTYLE)
        ax.plot(xx, Q75_bg, 
                lw=2.0, alpha=.8, color=BG_COLOR, 
                marker = BG_MARKER, ms=5, linestyle = BG_LINESTYLE)
        ax.fill_between(xx, Q25_bg, Q75_bg, alpha=0.2, color=BG_COLOR)
      
    if(SS is not None):
        Q75_ss, Q25_ss = np.percentile(SS, [75 ,25], axis=1)
        ax.plot(xx, Q25_ss, label = 'ss'+LABEL, 
                lw=2.0, alpha=.8, color=SS_COLOR, 
                marker = SS_MARKER, ms=5, linestyle = SS_LINESTYLE)
        ax.plot(xx, Q75_ss, 
                lw=2.0, alpha=.8, color=SS_COLOR, 
                marker = SS_MARKER, ms=5, linestyle = SS_LINESTYLE)
        ax.fill_between(xx, Q25_ss, Q75_ss, alpha=0.2, color=SS_COLOR)
      

def plot_params(axs, xx, REALS=1, LABEL='', grid=None, 
                BG_PARAMS=None, SS_PARAMS=None,
                BG_MEDIAN=True, SS_MEDIAN=True,
                BG_ERRORS=True, SS_ERRORS=True,
                BG_COLOR='k', SS_COLOR='mediumorchid',
                TITLES = np.array([['Total Mass $M/M_\odot$', 'Mass Ratio $q$'], 
                                   ['Redshift $z$', 'Characteristic Strain $h_c$']]),
                XLABEL = 'Frequency $f_\mathrm{obs}$ (1/yr)',
                SHOW_LEGEND = True):             
    """
    Plot mass, ratio, redshift, and strain in 4 separate subplots.

    Parameters:
    -----------
    axs : (2,2) array of pyplot ax object
    xx : (F,) 1d array of scalars
    params : (4,) 1Darray of (F,R,) NDarrays
    titles : (4,) array of strings
    xlabel : string
    legend : bool
        Whether or not to include a legend in each subplot

    """
    colors = cm.rainbow(np.linspace(0,1,REALS))
    for ii in range(len(axs)):
        for jj in range(len(axs)):
            axs[ii,jj].set_ylabel(TITLES[ii,jj])
    # if(BG is not None):
    #     ax.plot(xx, BG[:,rr], lw=2.0, alpha=0.5, color=colors[rr], linestyle='solid',
    #         label='background'+LABEL)
    # if(SS is not None):
    #     ax.scatter(xx, SS[:,rr], color=colors[rr], marker='o', s=80,
    #         edgecolor='k', alpha=0.5, label='single source'+LABEL)
            if(ii==0 or jj==0): # mass, ratio, or redshift
                # bin edges
                if(grid is not None):
                    for kk in range(len(grid[ii,jj])):
                        if(kk==0): edgelabel='edges'
                        else: edgelabel=None 
                        axs[ii,jj].axhline(grid[ii,jj][kk], color='k', alpha=0.6, lw=0.15, label=edgelabel)
                
            if(BG_PARAMS is not None):
                for rr in range(REALS):
                    if(rr==0): bglabel = 'bg'+LABEL
                    else: bglabel = None
                    axs[ii,jj].plot(xx, BG_PARAMS[ii,jj,:,rr], label=bglabel,
                                    color=colors[rr], lw=2.0, alpha=0.5,
                                    linestyle='solid',)
            if (SS_PARAMS is not None):
                # single source realizations
                for rr in range(REALS):
                    if(rr==0): sslabel = 'ss'+LABEL
                    else: sslabel = None
                    axs[ii,jj].scatter(xx, SS_PARAMS[ii,jj,:,rr], label=sslabel,
                                        color=colors[rr], marker='o', s=80, 
                                        alpha=0.5)
            
            # else: #strain
            #     if(BG_PARAMS is not None):

            #     if(SS_PARAMS is not None):
            #         for rr in range(REALS):
            #             axs[ii,jj].scatter(xx, SS_PARAMS[ii,jj,:,rr], color=colors[rr], 
            #                             marker='o', s=80, alpha=0.5)
            # axs[ii,jj].errorbar(xx, np.mean(params[ii,jj], axis=1), 
            #                 yerr = np.std(params[ii,jj], axis=1), label='mean',
            #                 fmt = 'o', color='darkmagenta', capsize=3, alpha=.8)
            
            # ax.errorbar(xx, np.median(BG, axis=1), yerr=np.std(BG, axis=1),
            #         color=BG_COLOR, label=('bg median'+LABEL),
            #         fmt='-', linewidth=2, alpha=0.8, capsize=3)

            # # plot median ss of samples
            # if(SS is not None and SS_ERRORS == False):
            #     ax.scatter(xx, np.median(SS, axis=1), 
            #             color=SS_COLOR, label=('ss median'+LABEL),
            #             marker ='*', s = 50, alpha=0.8)
            # elif(SS is not None and SS_ERRORS == True):
            #     ax.errorbar(xx, np.median(SS, axis=1), yerr=np.std(SS, axis=1), 
            #                 color=SS_COLOR, label=('ss median'+LABEL),
            #                 fmt='*', alpha=0.8, markersize=7, capsize=3)

            
            if(BG_MEDIAN == True):
                if(BG_ERRORS == True):
                    axs[ii,jj].errorbar(xx, np.median(BG_PARAMS[ii,jj], axis=1), 
                                        yerr=np.std(BG_PARAMS[ii,jj], axis=1), 
                                        color=BG_COLOR, label=('bg median' +LABEL),
                                        fmt='-', linewidth=2, alpha=0.8, capsize=3)
                else:
                    axs[ii,jj].plot(xx, np.median(BG_PARAMS[ii,jj], axis=1), 
                                    color=BG_COLOR, label=('bg median'+LABEL),
                                    linewidth=2, alpha=0.8, linestyle='solid',)
            if(SS_MEDIAN == True):
                if(SS_ERRORS == True):
                    axs[ii,jj].errorbar(xx, np.median(SS_PARAMS[ii,jj], axis=1),
                                       yerr=np.std(SS_PARAMS[ii,jj], axis=1),
                                       color=SS_COLOR, label=('ss median'+LABEL),
                                       fmt='*', alpha=0.8, markersize=7, capsize=3,
                                       markeredgecolor='k', )
                else:
                    axs[ii,jj].scatter(xx, np.median(SS_PARAMS[ii,jj], axis=1), 
                                       color=SS_COLOR, label=('ss median'+LABEL),
                                       marker='*', s=50, alpha=0.8, 
                                       edgecolor='k', ) 
            axs[ii,jj].set_yscale('log')
            axs[ii,jj].set_xscale('log')

            

            # axs[ii,jj].fill_between(grid[ii,jj][0], grid[ii,jj][-1])

            if(ii==1): axs[ii,jj].set_xlabel(XLABEL)
            if(jj==1):
                axs[ii,jj].yaxis.set_label_position("right")
                axs[ii,jj].yaxis.tick_right()
            if(SHOW_LEGEND): axs[ii,jj].legend(loc='lower left')



###################################################
############ DETECTION STATISTICS #################
###################################################


def threshold_hc():
    """
    Rosado+ 2015, SNR calculation
    S := cross correlation between pulsars 
    S = \int_{-T/2}^{T/2} dt \int dt' s_i(t) s_j(t') Q(t,t')
    where T is the observation time, s_i(t) and s_j(t) are the data 
    from two different pulsars, Q(t,t') is a filter function.

    S_T := pre-defined detection threshold
    """

    return 0


def ss_occurence_rate(hc_ss, S_T):
    """
    Parameters:
    ------------
    hc_ss : (F, R) NDarray of scalars
        characteristic strain of single sources 
    S_T : float
        threshold strain? 

    """
    return 0

def bg_occurence_rate():
    """ 
    According to Rosado+ 2015
    Universe may contain GWB if S >= S_T
    """

def false_alarm_probability():
    """
    TODO
    """
    return 0<|MERGE_RESOLUTION|>--- conflicted
+++ resolved
@@ -18,11 +18,7 @@
 # import kalepy.plot
 
 import holodeck as holo
-<<<<<<< HEAD
 from holodeck import cosmo, utils, plot, cyutils, gravwaves
-=======
-from holodeck import cosmo, utils, plot, cyutils
->>>>>>> a13b6661
 from holodeck.constants import MSOL, PC, YR, MPC, GYR
 
 # Silence annoying numpy errors
