--- conflicted
+++ resolved
@@ -118,7 +118,6 @@
         -------
         names : array of strings
             Names of the parameters returned in samples
-<<<<<<< HEAD
         samples : array of length R
             R arrays of 4 x N_clean NDarrays [R,] x [4,N_clean] for each realization
         weights : array of length R
@@ -127,15 +126,6 @@
             and negative redshifts removed.
 
         TODO: Check if this should be using final redshifts instead of initial
-=======
-        samples : array of R or 4 NDarrays
-            if clean: R arrays of 4 x N_clean NDarrays [R,] x [4,N_clean] for each realization
-            else: NDarrays for mass, ratio, redshift, and frequency [4,M*Q*Z*F]
-        weights : array of R NDarrays
-            array of number of sources per sample bin for R
-            If clean, the shape is [R,] arrays of len N_clean for each realizations, with zero values removed.
-            Otherwise, the shape is [R, M*Q*Z*F]
->>>>>>> 56b02f40
 
         """
 
@@ -181,7 +171,6 @@
         weights = nonzero_weights
         samples = nonzero_samples
 
-<<<<<<< HEAD
         self._vals_names = names
         self._binary_vals = samples
         self._binary_weights = weights
@@ -245,27 +234,6 @@
 
 
             
-=======
-
-
-        if clean:
-            nonzero_samples = []
-            nonzero_weights = []
-            for rr in range(nreals):
-                nonzero = weights[:,rr]!=0
-                mtot = samples[0][nonzero]
-                mrat = samples[1][nonzero]
-                redz = samples[2][nonzero]
-                fobs = samples[3][nonzero]
-                nonzero_samples.append([mtot, mrat, redz, fobs])
-                nonzero_weights.append(weights[:,rr][nonzero])
-
-            weights = nonzero_weights
-            samples = nonzero_samples
-
-        return names, samples, weights
-
->>>>>>> 56b02f40
 
 def get_samples_from_edges(edges, redz, number_shape, flatten=True):
     """ Get the sample parameters for every bin center and return as flattened arrays.
@@ -273,11 +241,7 @@
     Parameters
     ----------
     edges : array of [M+1,], [Q+1,], [Z+1,], and [F+1,] NDarrays
-<<<<<<< HEAD
         Edges for mtot, mrat, fobs_orb_edges 
-=======
-        Edges for mtot, mrat, redz, fobs_orb_edges
->>>>>>> 56b02f40
     redz : [M+1, Q+1, Z+1, F+1] NDarray
         Final redshifts
     number_shape : array
