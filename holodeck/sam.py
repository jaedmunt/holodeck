--- conflicted
+++ resolved
@@ -866,7 +866,6 @@
         # edges, dnum = self.dynamic_binary_number(hard, fobs_orb=fobs_orb_edges)
         edges[-1] = fobs_orb_edges
         log.debug(f"dnum: {utils.stats(dnum)}")
-<<<<<<< HEAD
 
         if _DEBUG and np.any(np.isnan(dnum)):
             err = f"Found nan `dnum` values!"
@@ -877,8 +876,6 @@
             err = f"Found nan `dnum` values!"
             log.exception(err)
             raise ValueError(err)
-=======
->>>>>>> 9fba0dad
 
         # "integrate" within each bin (i.e. multiply by bin volume)
         # NOTE: `freq` should also be integrated to get proper poisson sampling!
@@ -890,21 +887,18 @@
         number = number * np.diff(np.log(fobs_gw_edges))
         log.debug(f"number: {utils.stats(number)}")
         log.debug(f"number.sum(): {number.sum():.4e}")
-<<<<<<< HEAD
-
-        if np.any(np.isnan(number)):
+
+        if _DEBUG and np.any(np.isnan(number)):
             print(f"{np.any(np.isnan(dnum))=}")
             err = f"Found nan `number` values!"
             log.exception(err)
             raise ValueError(err)
 
-        if np.any(np.isnan(number)):
+        if _DEBUG and np.any(np.isnan(number)):
             print(f"{np.any(np.isnan(dnum))=}")
             err = f"Found nan `number` values!"
             log.exception(err)
             raise ValueError(err)
-=======
->>>>>>> 9fba0dad
 
         # ---- Get the GWB spectrum from number of binaries over grid
         hc = gravwaves._gws_from_number_grid_integrated(edges, number, realize)
