--- conflicted
+++ resolved
@@ -425,14 +425,7 @@
 
     # Do not create a discrete realization, use the expectation values directly
     elif realize in [None, False]:
-<<<<<<< HEAD
-        # print('err here')
-        # print('hc:\n', hc, '\nhc shape:', hc.shape)
-        # print('number:\n', number, '\nnumber shape', number.shape)
-        hc = hc * number
-=======
         hc2 = hc2 * number
->>>>>>> c6b6f45f
         # Sum over M, Q, Z bins  ::  (M-1, Q-1, Z-1, F-1 [, R]) ==> (F-1, [, R])
         if sum:
             hc2 = np.sum(hc2, axis=(0, 1, 2))
