"""Module for binary evolution from the time of formation/galaxy-merger until BH coalescence.

#!NOTE: much of this documentation needs to be updated to reflect that much of the material in this
#!      file was moved to `holodeck.hardening`.

In `holodeck`, initial binary populations are typically defined near the time of galaxy-galaxy
merger, when two MBHs come together at roughly kiloparsec scales.  Environmental 'hardening'
mechanisms are required to dissipate orbital energy and angular momentum, allowing the binary
separation to shrink ('harden'). Typically *dynamical friction (DF)* is most important at large
scales ($\\sim \\mathrm{kpc}$).  Near where the pair of MBHs become a gravitationally-bound binary,
the DF approximations break down, and individual *stellar scattering* events (from stars in the
'loss cone' of parameter space) need to be considered.  In the presence of significant gas (i.e.
from accretion), a circumbinary accretion disk (CBD) may form, and gravitational
*circumbinary disk torques* from the gas distribution (typically spiral waves) may become important.
Finally, at the smaller separations, *GW emission* takes over.  The classic work describing the
overall process of binary evolution in its different stages is [BBR1980]_.  [Kelley2017a]_ goes
into significant detail on implementations and properties of each component of binary evolution
also.  Triple MBH interactions, and perturbations from other massive objects (e.g. molecular
clouds) can also be important.

The :mod:`holodeck.evolution` submodule provides tools for modeling the binary evolution from the
time of binary 'formation' (i.e. galaxy merger) until coalescence.  Models for binary evolutionary
can range tremendously in complexity.  In the simplest models, binaries are assumed to coalesce
instantaneously (in that the age of the universe is the same at formation and coalescence), and are
also assumed to evolve purely due to GW emission (in that the time spent in any range of orbital
frequencies can be calculated from the GW hardening timescale).  Note that these two assumptions
are contradictory, but commonly employed in the literature.  The ideal, self-consistent approach,
is to model binary evolution using self-consistently derived environments (e.g. gas and stellar
mass distributions), and applying the same time-evolution prescription to both the redshift
evolution of each binary, and also the GW calculation.  Note that GWs can only be calculated based
on some sort of model for binary evolution.  The model may be extremely simple, in which case it is
sometimes glanced over.

The core component of the evolution module is the :class:`Evolution` class.  This class combines a
population of initial binary parameters (i.e. from the :class:`holodeck.population.Pop_Illustris`
class), along with a specific binary hardening model (:class:`_Hardening` subclass), and performs
the numerical integration of each binary over time - from large separations to coalescence.  The
:class:`Evolution` class also acts to store the binary evolution histories ('trajectories' or
'tracks'), which are then used to calculate GW signals (e.g. the GWB).  To facilitate GW and
similar calculations, :class:`Evolution` also provides interpolation functionality along binary
trajectories.

To-Do
-----
*   General

    *   evolution modifiers should act at each step, instead of after all steps?  This would be
        a way to implement a changing accretion rate, for example; or set a max/min hardening rate.
    *   re-implement "magic" hardening models that coalesce in zero change-of-redshift or fixed
        amounts of time.

<<<<<<< HEAD
=======
*   Evolution

    *   `_sample_universe()` : sample in comoving-volume instead of redshift

>>>>>>> a9d79908
References
----------
* [BBR1980]_ Begelman, Blandford & Rees 1980.
* [Chen2017]_ Chen, Sesana, & Del Pozzo 2017.
* [Kelley2017a]_ Kelley, Blecha & Hernquist 2017.
* [Quinlan1996]_ Quinlan 1996.
* [Sesana2006]_ Sesana, Haardt & Madau et al. 2006.
* [Sesana2010]_ Sesana 2010.

"""
from __future__ import annotations

# ! ===============================================================================================!
# ! -- UPDATE `_take_next_step` -- !
# ! -- write a function to set right-edge values, call it with estimate from left edge -- !
# ! -- then call it again with a revision to the estimate, using right-edge values -- !
# ! ===============================================================================================!

import numpy as np

import kalepy as kale

import holodeck as holo
from holodeck import utils, cosmo, log
<<<<<<< HEAD
from holodeck.constants import PC
from holodeck.hardening import _Hardening
# from holodeck import accretion

_MAX_ECCEN_ONE_MINUS = 1.0e-6
=======
from holodeck.hardening import _Hardening

_MAX_ECCEN_ONE_MINUS = 1.0e-6

# Pop = TypeVar('Pop', bound=holo.population._Population_Discrete)  # Must be exactly str or bytes
# A = TypeVar('A', str, bytes)  # Must be exactly str or bytes
# S = TypeVar('S', bound=str)  # Can be any subtype of str
# Hard = TypeVar('Hard', bound=holo.hardening._Hardening)  # Can be any subtype of str
# Hard = TypeVar('Hard', holo.hardening._Hardening, list[holo.hardening._Hardening])  # Can be any subtype of str
# AliasType = Union[list[dict[tuple[int, str], set[int]]], tuple[str, list[str]]]
# Hard_list = Union[list[Hard], Hard]
>>>>>>> a9d79908


# =================================================================================================
# ====    Evolution Class    ====
# =================================================================================================


class Evolution:
    """Base class to evolve discrete binary populations forward in time.

    NOTE: This class is primary built to be used with :class:`holodeck.population.Pop_Illustris`.

    The `Evolution` class is instantiated with a :class:`holodeck.population._Population_Discrete`
    instance, and a particular binary hardening model (subclass of :class:`_Hardening`).  It then
    numerically integrates each binary from their initial separation to coalescence, determining
    how much time that process takes, and thus the rate of redshift/time evolution.  NOTE: at
    initialization, a regular range of binary separations are chosen for each binary being evolved,
    and the integration calculates the time it takes for each step to complete.  This is unlike most
    types of dynamical integration in which there is a prescribed time-step, and the amount of
    distance (etc) traveled over that time is then calculated.

    **Initialization**: all attributes are set to empty arrays of the appropriate size.
    NOTE: the 0th step is *not* initialized at this time, it happens in :meth:`Evolution.evolve()`.

    **Evolution**: binary evolution is performed by running the :meth:`Evolution.evolve()` function.
    This function first calls :meth:`Evolution._init_step_zero()`, which sets the 0th step values,
    and then iterates over each subsequent step, calling :meth:`Evolution._take_next_step()`.  Once
    all steps are taken (integration is completed), then :meth:`Evolution._finalize()` is called,
    at which points any stored modifiers (:class:`utils._Modifier` subclasses, in the
    :attr:`Evolution._mods` attribute) are applied.

    NOTE: whenever `frequencies` are used (rest-frame or observer-frame), they refer to **orbital**
    frequencies, not GW frequencies.  For circular binaries, GW-freq = 2 * orb-freq.

    Additional Notes
    ----------------
    acc: Instance of accretion class. This supplies the method by which total accretion
         rates are divided into individual accretion rates for each BH.
         By default, accretion rates are calculated at every step as a fraction of
         the Eddington limit.
         If acc contains a path to an accretion rate file which already stores
         total accretion rates at every timestep, then we omit the step where we
         calculate mdot_total as a fraction of the Eddington limit.
         This gives the flexibility to include accretion rates motivated by e.g. Illustris
         or other cosmological simulations.

    """

    _EVO_PARS = ['mass', 'sepa', 'eccen', 'scafa', 'tlook', 'dadt', 'dedt']
    _LIN_INTERP_PARS = ['eccen', 'scafa', 'tlook', 'dadt', 'dedt']
    _SELF_CONSISTENT = None
    _STORE_FROM_POP = ['_sample_volume']

    def __init__(self, pop, hard, nsteps: int = 100, mods=None, debug: bool = False, acc=None):
        """Initialize a new Evolution instance.

        Parameters
        ----------
        pop : `population._Population_Discrete` instance,
            Binary population with initial parameters of the binary from which to start evolution.
        hard : `_Hardening` instance, or list of
            Model for binary hardening used to evolve population's separation over time.
        nsteps : int,
            Number of steps between initial separations and coalescence for all binaries.
        mods : None, or list of `utils._Modifier` subclasses,
            NOTE: not fully implemented!
        debug : bool,
            Include verbose/debugging output information.

        """
        # --- Store basic parameters to instance
        self._pop = pop                       #: initial binary population instance
        self._debug = debug                   #: debug flag for performing extra diagnostics and output
        self._nsteps = nsteps                 #: number of integration steps for each binary
        self._mods = mods                     #: modifiers to be applied after evolution is completed
        self._acc = acc

        # Store hardening instances as a list
        if not np.iterable(hard):
            hard = [hard, ]
        self._hard = hard

        # Make sure types look right
        if not isinstance(pop, holo.population._Population_Discrete):
            err = f"`pop` is {pop}, must be subclass of `holo.population._Population_Discrete`!"
            log.exception(err)
            raise TypeError(err)

        for hh in self._hard:
            good = isinstance(hh, _Hardening) or issubclass(hh, _Hardening)
            if not good:
                err = f"hardening instance is {hh}, must be subclass of `{_Hardening}`!"
                log.exception(err)
                raise TypeError(err)

        # Store additional parameters
        for par in self._STORE_FROM_POP:
            setattr(self, par, getattr(pop, par))

        size = pop.size
        shape = (size, nsteps)
        self._shape = shape

        if pop.eccen is not None:
            eccen = np.zeros(shape)
            dedt = np.zeros(shape)
        else:
            eccen = None
            dedt = None

        # ---- Initialize empty arrays for tracking binary evolution
        self.scafa = np.zeros(shape)           #: scale-factor of the universe, set to 1.0 after z=0
        self.tlook = np.zeros(shape)           #: lookback time [sec], NOTE: negative after redshift zero
        self.sepa = np.zeros(shape)            #: semi-major axis (separation) [cm]
        self.mass = np.zeros(shape + (2,))     #: mass of BHs [g], 0-primary, 1-secondary
        self.mdot = np.zeros(shape + (2,))     #: accretion rate onto each component of binary [g/s]
        self.dadt = np.zeros(shape)            #: hardening rate in separation [cm/s]
        self.eccen = eccen                     #: eccentricity [], `None` if not being evolved
        self.dedt = dedt                       #: eccen evolution rate [1/s], `None` if not evolved

        # Derived and internal parameters
        self._freq_orb_rest = None
        self._evolved = False
        self._coal = None

        return

    # ==== API and Core Functions

    def evolve(self, progress=False):
        """Evolve binary population from initial separation until coalescence in discrete steps.

        Each binary has a fixed number of 'steps' from initial separation until coalescence.  The
        role of the `evolve()` method is to determine the amount of time each step takes, based on
        the 'hardening rate' (in separation and possible eccentricity i.e. $da/dt$ and $de/dt$).
        The hardening rate is calculated from the stored :class:`_Hardening` instances in the
        iterable :attr:`Evolution._hard` attribute.

        When :meth:`Evolution.evolve()` is called, the 0th step is initialized separately, using
        the :meth:`Evolution._init_step_zero()` method, and then each step is integrated by calling
        the :meth:`Evolution._take_next_step()` method.  Once all steps are completed, the
        :meth:`Evolution._finalize()` method is called, where any stored modifiers are applied.

        Parameters
        ----------
        progress : bool,
            Show progress-bar using `tqdm` package.

        """
        # ---- Initialize Integration Step Zero
        self._init_step_zero()

        # ---- Iterate through all integration steps
        size, nsteps = self.shape
        steps_list = range(1, nsteps)
        steps_list = utils.tqdm(steps_list, desc="evolving binaries") if progress else steps_list
        for step in steps_list:
            self._take_next_step(step)

        # ---- Finalize
        self._finalize()
        return

    def modify(self, mods=None):
        """Apply and modifiers after evolution has been completed.
        """
        self._check_evolved()

        if mods is None:
            mods = self._mods

        # Sanitize
        if mods is None:
            mods = []
        elif not isinstance(mods, list):
            mods = [mods]

        # Run Modifiers
        for mod in mods:
            mod(self)

        # Update derived quantites (following modifications)
        self._update_derived()
        return

    def at(self, xpar, targets, params=None, coal=False, lin_interp=None):
        """Interpolate evolution to the given target locations in either separation or frequency.

        The variable of interpolation is specified with the `xpar` argument.  The evolutionary
        tracks are interpolated in that variable, to the new target locations given by `targets`.
        We use 'x' to refer to the independent variable, and 'y' to refer to the dependent variable
        that is being interpolated.  Which values are interpolated are specified with the `params`
        argument.

        The behavior of this function is broken into three sub-functions, that are only used here:
        * :meth:`Evolution._at__inputs` : parse the input arguments.
        * :meth:`Evolution._at__index_frac` : find the indices in the evolutionary tracks bounding
          the target interpolation locations, and also the fractional distance to interpolate
          between them.
        * :meth:`Evolution._at__interpolate_array` : actually interpolate each parameter to a
          the target location.

        Parameters
        ----------
        xpar : str, in ['fobs', 'sepa']
            String specifying the variable of interpolation.
        targets : array_like,
            Locations to interpolate to.
            * if ``xpar == sepa`` : binary separation, units of [cm],
            * if ``xpar == fobs`` : binary orbital freq, observer-frame, units of [1/sec],
        params : None or (list of str)
            Names of the parameters that should be interpolated.
            If `None`, defaults to :attr:`Evolution._EVO_PARS` attribute.
        coal : bool,
            Only store evolution values for binaries coalescing before redshift zero.
            Interpolated values for other binaries are set to `np.nan`.
        lin_interp : None or bool,
            Interpolate parameters in linear space.
            * True : all parameters interpolated in lin-lin space.
            * False: all parameters interpolated in log-log space.
            * None : parameters are interpolated in log-log space, unless they're included in the
              :attr:`Evolution._LIN_INTERP_PARS` attribute.

        Returns
        -------
        vals : dict,
            Dictionary of arrays for each interpolated parameter.
            The returned shape is (N, T), where `T` is the number of target locations to interpolate
            to, and `N` is the total number of binaries.
            Each data array is filled with `np.nan` values if the targets are outside of its
            evolution track.  If ``coal=True``, then binaries that do *not* coalesce before redshift
            zero also have their data array values fillwed with `np.nan`.

        Notes
        -----
        * Out of bounds values are set to `np.nan`.
        * Interpolation is 1st-order in log-log space in general, but properties which are in the
          `_LIN_INTERP_PARS` array are interpolated at 1st-order in lin-lin space.  Parameters
          which can be negative should be interpolated in linear space.  Passing a boolean for the
          `lin_interp` parameter will override the behavior (see `Parameters`_ above).

        """
        # parse/sanitize input arguments
        xnew, xold, params, lin_interp_list, rev, squeeze = self._at__inputs(xpar, targets, params, lin_interp)

        # (N, M); scale-factors; make sure direction matches that of `xold`
        scafa = self.scafa[:, ::-1] if rev else self.scafa[...]

        # find indices between which to interpolate, and the fractional distance to go between them
        cut_idx, interp_frac, valid = self._at__index_frac(xnew, xold)

        # if we only want coalescing systems, set non-coalescing (stalling) systems to invalid
        if coal:
            valid = valid & self.coal[:, np.newaxis]

        # Valid binaries must be valid at both `bef` and `aft` indices
        # BUG: is this actually doing what it's supposed to be doing?
        for cc in cut_idx:
            valid = valid & np.isfinite(np.take_along_axis(scafa, cc, axis=-1))

        invalid = ~valid

        data = dict()
        # Interpolate each parameter to the given locations, store to `dict`
        for par in params:
            # Load the raw evolution data for this parameter, can be None or ndarray shaped (N, M) or (N, M, 2)
            yold = getattr(self, par)
            if yold is None:
                data[par] = None
                continue

            # Reverse data to match x-values, if needed
            if rev:
                yold = yold[..., ::-1]

            # interpolate
            lin_interp_flag = (par in lin_interp_list)
            ynew = self._at__interpolate_array(yold, cut_idx, interp_frac, lin_interp_flag)

            # fill 'invalid' (i.e. out of bounds, or non-coalescing binaries if ``coal==True``)
            ynew[invalid, ...] = np.nan
            # remove excess dimensions if a single target was requested (i.e. ``T=1``)
            if squeeze:
                ynew = ynew.squeeze()
            # store
            data[par] = ynew

        return data

    def _at__inputs(self, xpar, targets, params, lin_interp):
        """Parse/sanitize the inputs of the :meth:`Evolution.at` method.

        Parameters
        ----------
        xpar : str, in ['fobs', 'sepa']
            String specifying the variable of interpolation.
        targets : array_like,
            Locations to interpolate to.  One of:
            * if ``xpar == sepa``  : binary separation, units of [cm],
            * if ``xpar == fobs`` : binary orbital-frequency, observer-frame, units of [1/sec].
        params : None or list[str]
            Names of parameters that should be interpolated.
            If `None`, defaults to :attr:`Evolution._EVO_PARS` attribute.

        Returns
        -------
        xnew : np.ndarray
            (T,) Log10 of the target locations to interpolate to, i.e. ``log10(targets)``.
        xold : np.ndarray
            (N, M) Log10 of the x-values at which to evaluate the target interpolation points.
            Either ``log10(sepa)`` or ``log10(freq_orb_obs)``.
            NOTE: these values will be returned in *increasing* order.  If they have been reversed,
            then ``rev=True``.
        params : list[str]
            Names of parameters that should be interpolated.
        rev : bool
            Whether or not the `xold` array has been reversed.
        squeeze : bool
            Whether or not the `targets` were a single scalar value (i.e. ``T=1``, as opposed to an
            iterable).  If `targets` were a scalar, then the data returned from :meth:`Evolution.at`
            will be shaped as (N,) instead of (N,T); since in this case, T=1.

        """
        # Raise an error if this instance has not been evolved yet
        self._check_evolved()

        _allowed = ['sepa', 'fobs']
        if xpar not in _allowed:
            raise ValueError("`xpar` must be one of '{}'!".format(_allowed))

        if params is None:
            params = self._EVO_PARS
        if np.isscalar(params):
            params = [params]

        if lin_interp is None:
            lin_interp_list = self._LIN_INTERP_PARS
        elif isinstance(lin_interp, list):
            lin_interp_list = lin_interp
            lin_interp = None
            for ll in lin_interp_list:
                if ll not in params:
                    err = f"`lin_interp` value {ll} not in parameters list {params}!"
                    raise ValueError(err)
        elif lin_interp is True:
            lin_interp_list = params
        elif lin_interp is False:
            lin_interp_list = []
        else:
            err = f"`lin_interp` ({lin_interp}) must be `None`, boolean, or a list of parameter names!"
            raise ValueError(err)

        squeeze = False
        if np.isscalar(targets):
            targets = np.atleast_1d(targets)
            squeeze = True

        size, nsteps = self.shape

        # Observer-frame orbital frequency, units of [1/sec] = [Hz]
        if xpar == 'fobs':
            # frequency is already increasing (must be true for interplation later)
            xold = np.log10(self.freq_orb_obs)
            xnew = np.log10(targets)
            rev = False
        # Binary-Separation, units of [cm]
        elif xpar == 'sepa':
            # separation is decreasing, reverse to increasing (for interpolation)
            xold = np.log10(self.sepa)[:, ::-1]
            xnew = np.log10(targets)
            rev = True
        else:   # nocov
            # This should never be reached, we already checked `xpar` is valid above
            raise ValueError("Bad `xpar` {}!".format(xpar))

        # Make sure target values are within bounds
        textr = utils.minmax(xnew)
        xextr = utils.minmax(xold)
        if (textr[1] < xextr[0]) | (textr[0] > xextr[1]):
            err = "`targets` extrema ({}) outside `xvals` extema ({})!  Bad units?".format(
                (10.0**textr), (10.0**xextr))
            raise ValueError(err)

        return xnew, xold, params, lin_interp_list, rev, squeeze

    def _at__index_frac(self, xnew, xold):
        """Find indices bounding target locations, and the fractional distance to go between them.

        Parameters
        ----------
        xnew : np.ndarray
            Target locations to interplate to.  Shape (T,).
        xold : np.ndarray
            Values of the x-coordinate between which to interpolate.  Shape (N, M).
            These are the x-values of either `sepa` or `fobs` from the evolutionary tracks of each
            binary.

        Returns
        -------
        cut_idx : np.ndarray
            For each binary, the step-number indices between which to interpolate, for each target
            interpolation point.  shape (2, N, T); where the 0th dimension, the 0th value is the
            low/before index, and the 1th value is the high/after index.
            i.e. for binary 'i' and target 'j', we need to interpolate between indices given by
            [0, i, j] and [1, i, j].
        interp_frac : np.ndarray
            The fractional distance between the low value and the high value, to interpolate to.
            Shape (2, N, M).  For binary 'i' and target 'j', `interp_frac[i, j]` is how the
            fraction of the way, from index `cut_idx[0, i, j]` to `cut_idx[1, i, j]` to interpolate
            to, in the `data` array.
        valid : np.ndarray
            Array of boolean values, giving whether or not the target interpolation points are
            within the bounds of each binary's evolution track.  Shape (N, T).

        """
        # ---- For every binary, find the step index immediately following each target value
        # (N, T, M) | `xnew` is (T,) for T-targets,  `xold` is (N, M) for N-binaries and M-steps
        select = (xnew[np.newaxis, :, np.newaxis] <= xold[:, np.newaxis, :])
        # (N, T), xvalue index [0, M-1] following each target point (T,), for each binary (N,)
        aft = np.argmax(select, axis=-1)

        # ---- Determine which locations are 'valid' (i.e. within the evolutionary tracks)
        # zero values in `aft` mean no `xold` after the targets were found; these are 'invalid',
        # these will be converted to `np.nan` later
        valid = (aft > 0)

        # ---- get the x-value index immediately preceding each target point
        bef = np.copy(aft)
        bef[valid] -= 1
        # (2, N, T)
        cut_idx = np.array([aft, bef])

        # Get the x-values before and after the target locations  (2, N, T)
        xold_temp = [np.take_along_axis(xold, cc, axis=-1) for cc in cut_idx]
        # Find how far to interpolate between values (in log-space; `xold` was already log10'd
        #     (N, T)
        denom = np.subtract(*xold_temp)
        numer = xnew[np.newaxis, :] - xold_temp[1]
        interp_frac = np.zeros_like(numer)
        idx = (denom != 0.0)
        interp_frac[idx] = numer[idx] / denom[idx]

        return cut_idx, interp_frac, valid

    def _at__interpolate_array(self, yold, cut_idx, interp_frac, lin_interp_flag):
        """Interpolate a parameter to a fraction between integration steps.

        Parameters
        ----------
        yold : np.ndarray
            The data to be interpolated.  This is the raw evolution data, for each binary and
            each step.  Shaped either as (N, M) or (N, M, 2) if parameter is mass.
        cut_idx : np.ndarray
            For each binary, the step-number indices between which to interpolate, for each target
            interpolation point.  shape (2, N, T); where the 0th dimension, the 0th value is the
            low/before index, and the 1th value is the high/after index.
            i.e. for binary 'i' and target 'j', we need to interpolate between indices given by
            [0, i, j] and [1, i, j].
        interp_frac : np.ndarray
            The fractional distance between the low value and the high value, to interpolate to.
            Shape (2, N, M).  For binary 'i' and target 'j', `interp_frac[i, j]` is how the
            fraction of the way, from index `cut_idx[0, i, j]` to `cut_idx[1, i, j]` to interpolate
            to, in the `data` array.
        lin_interp_flag : bool,
            Whether data should be interpolated in lin-lin space (True), or log-log space (False).

        Returns
        -------
        ynew : np.ndarray
            The input `data` interpolated to the new target locations.
            Shape is (N, T) or (N, T, 2) for N-binaries, T-target points.  A third dimension is
            present if the input `data` was 3D.

        """

        reshape = False
        cut = cut_idx
        frac = interp_frac
        # Sometimes there is a third dimension for the 2 binaries (e.g. `mass`)
        #    which will have shape, (N, T, 2) --- calling this "double-data"
        if np.ndim(yold) != 2:
            if (np.ndim(yold) == 3) and (np.shape(yold)[-1] == 2):
                # Keep the interpolation axis last (N, T, 2) ==> (N, 2, T)
                yold = np.moveaxis(yold, -1, -2)
                # Expand other arrays appropriately
                cut = cut[:, :, np.newaxis]
                frac = frac[:, np.newaxis, :]
                reshape = True
            else:   # nocov
                raise ValueError("Unexpected shape of yold: {}!".format(np.shape(yold)))

        if not lin_interp_flag:
            yold = np.log10(yold)

        # (2, N, T) for scalar data or (2, N, 2, T) for "double-data"
        yold = [np.take_along_axis(yold, cc, axis=-1) for cc in cut]
        # Interpolate by `frac` for each binary   (N, T) or (N, 2, T) for "double-data"
        ynew = yold[1] + (np.subtract(*yold) * frac)
        # In the "double-data" case, move the doublet back to the last dimension
        #    (N, T) or (N, T, 2)
        if reshape:
            ynew = np.moveaxis(ynew, 1, -1)

        # fill return dictionary
        if not lin_interp_flag:
            ynew = 10.0 ** ynew

        return ynew

    @utils.deprecated_fail('Evolution.sample_universe')
    def sample_full_population(self, fobs, DOWN=None):
        return

    def sample_universe(self, fobs_orb_edges, down_sample=None):
        """Construct a full universe of binaries based on resampling this population.

        Parameters
        ----------
        fobs : array_like,
            Observer-frame *orbital*-frequencies at which to sample population. Units of [1/sec].
        down_sample : None or float,
            Factor by which to downsample the resulting population.
            For example, `10.0` will produce 10x fewer output binaries.

        Returns
        -------
        names : list[str], size (4,)
            Names of the returned data arrays in `samples`.
        samples : np.ndarray, shape (4, S)
            Sampled binary data.  For each binary samples S, 4 parameters are returned:
            ['mtot', 'mrat', 'redz', 'fobs'] (these are listed in the `names` returned value.)
            NOTE: `fobs` is *observer*-frame *orbital*-frequencies.

        To-Do
        -----
        * This should sample in volume instead of `redz`, see how it's done in sam module.

        """

        # these are `log10(values)` where values are in CGS units
        # names = ['mtot', 'mrat', 'redz', 'fobs']
        names, vals, weights = self._sample_universe__at_values_weights(fobs_orb_edges)

        samples = self._sample_universe__resample(fobs_orb_edges, vals, weights, down_sample)

        # Convert back to normal-space
        samples = np.asarray([10.0 ** ss for ss in samples])
        vals = np.asarray([10.0 ** vv for vv in vals])
        return names, samples, vals, weights

    def _sample_universe__at_values_weights(self, fobs_orb_edges):
        fobs_orb_cents = kale.utils.midpoints(fobs_orb_edges, log=False)
        dlnf = np.diff(np.log(fobs_orb_edges))

        # Interpolate binaries to given frequencies; these are the needed parameters
        PARAMS = ['mass', 'sepa', 'dadt', 'scafa']
        # each array within `data_fobs` is shaped (N, F) for N-binaries and F-frequencies (`fobs`)
        data_fobs = self.at('fobs', fobs_orb_cents, params=PARAMS)

        # Only examine binaries reaching the given locations before redshift zero (other redz=infinite)
        redz = cosmo.a_to_z(data_fobs['scafa'])
        valid = (redz > 0.0)
        log.debug(f"After interpolation, valid binary-targets: {utils.frac_str(valid)}")

        # Get rest-frame orbital-frequency [1/s]
        frst_orb_cents = utils.frst_from_fobs(fobs_orb_cents[np.newaxis, :], redz)
        # Comoving distance [cm]
        dcom = cosmo.z_to_dcom(redz)

        # `mass` has shape (Binaries, Frequencies, 2), units [gram]
        #    convert to (2, B, F), then separate into m1, m2 each with shape (B, F)
        m1, m2 = np.moveaxis(data_fobs['mass'], -1, 0)
        dfdt, _ = utils.dfdt_from_dadt(data_fobs['dadt'], data_fobs['sepa'], frst_orb=frst_orb_cents)

        _lambda_factor = utils.lambda_factor_dlnf(frst_orb_cents, dfdt, redz, dcom=dcom) / self._sample_volume
        num_binaries = _lambda_factor * dlnf[np.newaxis, :]

        # select only valid entries
        mt, mr = utils.mtmr_from_m1m2(m1[valid], m2[valid])
        # broadcast `fobs` to match the shape of binaries, then select valid entries
        fo = (fobs_orb_cents[np.newaxis, :] * np.ones_like(redz))[valid]
        redz = redz[valid]
        weights = num_binaries[valid]
        log.debug(f"Weights (lambda values) at targets: {utils.stats(weights)}")

        # Convert to log-space
        vals = [np.log10(mt), np.log10(mr), np.log10(redz), np.log10(fo)]
        names = ['mtot', 'mrat', 'redz', 'fobs']
        return names, vals, weights

    def _sample_universe__resample(self, fobs_orb_edges, vals, weights, down_sample):
        # down-sample weights to decrease the number of sample points
        prev_sum = weights.sum()
        log.info(f"Total weights (number of binaries in the universe): {prev_sum:.8e}")
        if down_sample is not None:
            weights = weights / down_sample
            next_sum = weights.sum()
            msg = f"downsampling artificially: down_sample={down_sample:g} :: total: {prev_sum:.4e}==>{next_sum:.4e}"
            log.warning(msg)

        # TODO/FIX: Consider sampling in comoving-volume instead of redz (like in sam.py)
        #           can also return dcom instead of redz for easier strain calculation
        nsamp = np.random.poisson(weights.sum())
        reflect = [None, [None, 0.0], None, np.log10([fobs_orb_edges[0], fobs_orb_edges[-1]])]
        samples = kale.resample(vals, size=nsamp, reflect=reflect, weights=weights, bw_rescale=0.5)
        samples = np.power(10.0, samples)
        num_samp = samples[0].size
        log.debug(f"Sampled {num_samp:.8e} binaries in the universe")
        return samples

    # ==== Internal Methods

    def _init_step_zero(self):
        """Set the initial conditions of the binaries at the 0th step.

        Transfers attributes from the stored :class:`holodeck.population._Population_Discrete`
        instance to the 0th index of the evolution arrays.  The attributes are [`sepa`, `scafa`,
        `mass`, and optionally `eccen`].  The hardening model is also used to calculate the 0th
        hardening rates `dadt` and `dedt`.  The initial lookback time, `tlook` is also set.

        """
        pop = self._pop
        size, nsteps = self.shape

        # ---- Initialize basic parameters

        # Initialize ALL separations ranging from initial to mutual-ISCO, for each binary
        rad_isco = utils.rad_isco(*pop.mass.T)
        # (2, N)
        sepa = np.log10([pop.sepa, rad_isco])
        # Get log-space range of separations for each of N ==> (N, S), for S steps
        sepa = np.apply_along_axis(lambda xx: np.logspace(*xx, nsteps), 0, sepa).T
        self.sepa[:, :] = sepa
        if (pop.eccen is not None):
            self.eccen[:, 0] = pop.eccen

        self.scafa[:, 0] = pop.scafa
        redz = cosmo.a_to_z(pop.scafa)
        tlook = cosmo.z_to_tlbk(redz)
        self.tlook[:, 0] = tlook
        # `pop.mass` has shape (N, 2), broadcast to (N, S, 2) for `S` steps
        # self.mass[:, :, :] = pop.mass[:, np.newaxis, :]
        self.mass[:, 0, :] = pop.mass
        # HERE INITIAL MASSES ARE COPIED FOR EVERY STEP
        self.mass[:, :, :] = self.mass[:, 0, np.newaxis, :]

        if self._debug:    # nocov
            for ii, hard in enumerate(self._hard):
                # Store individual hardening rates
                setattr(self, f"_dadt_{ii}", np.zeros_like(self.dadt))
                setattr(self, f"_dedt_{ii}", np.zeros_like(self.dadt))

        # ---- Initialize hardening rate at first step
        dadt_init, dedt_init = self._hardening_rate(step=0)

        self.dadt[:, 0] = dadt_init
        if (pop.eccen is not None):
            self.dedt[:, 0] = dedt_init

        return

    def _take_next_step(self, step):
        """Integrate the binary population forward (to smaller separations) by one step.

        For an integration step `s`, we are moving from index `s-1` to index `s`.  These correspond
        to the 'left' and 'right' edges of the step.  The evolutionary trajectory values have
        already been calculated on the left edges (during either the previous time step, or the
        initial time step).  Each subsequent integration step then proceeds as follows:

        (1) The hardening rate is calculated at the right edge of the step.
        (2) The time it takes to move from the left to right edge is calculated using a trapezoid
            rule in log-log space.
        (3) The right edge evolution values are stored and updated.

        Parameters
        ----------
        step : int
            The destination integration step number, i.e. `step=1` means integrate from 0 to 1.

        """
        # ---- Initialize
        size, nsteps = self.shape
        left = step - 1     # the previous time-step (already completed)
        right = step        # the next     time-step

        # get the separation $a$ on both edges
        sepa = self.sepa[:, (right, left)]   # sepa is decreasing, so switch left-right order

        # ! ====================================================================
        # ---- Hardening rates at the left-edge of the step
        # calculate
        dadt_l, dedt_l = self._hardening_rate(left, store_debug=False)
        da = np.diff(sepa, axis=-1)
        da = da[:, 0]
        dt = da / -dadt_l
        if np.any(dt < 0.0):    # nocov
            err = f"Negative time-steps found at step={step}!"
            log.exception(err)
            raise ValueError(err)

        if self.eccen is not None:
            de = dedt_l * dt
            ecc_r = self.eccen[:, left] + de
            ecc_r = np.clip(ecc_r, 0.0, 1.0 - _MAX_ECCEN_ONE_MINUS)
            self.eccen[:, right] = ecc_r

        # Update lookback time based on duration of this step
        tlook = self.tlook[:, left] - dt
        self.tlook[:, right] = tlook
        # update scale-factor for systems at z > 0.0 (i.e. a < 1.0 and tlook > 0.0)
        val = (tlook > 0.0)
        self.scafa[val, right] = cosmo.z_to_a(cosmo.tlbk_to_z(tlook[val]))
        # set systems after z = 0 to scale-factor of unity
        self.scafa[~val, right] = 1.0
        # ! ====================================================================

        # ---- Hardening rates at the right-edge of the step
        # calculate
        dadt_r, dedt_r = self._hardening_rate(right, store_debug=True)

        # store
        self.dadt[:, right] = dadt_r
        if self.eccen is not None:
            self.dedt[:, right] = dedt_r

        # ---- Calculate time between edges

        # get the $dt/da$ rate on both edges of the step
        dtda = 1.0 / - self.dadt[:, (left, right)]   # NOTE: `dadt` is negative, convert to positive
        # use trapezoid rule to find total time for this step
        dt = utils.trapz_loglog(dtda, sepa, axis=-1).squeeze()   # this should come out positive
        if np.any(dt < 0.0):    # nocov
            err = f"Negative time-steps found at step={step}!"
            log.exception(err)
            raise ValueError(err)

        # ---- Update right-edge values
        # NOTE/ENH: this would be a good place to make a function `_update_right_edge()` (or something like that),
        # that stores the updated right edge values, and also performs any additional updates, such as mass evolution

        # Update lookback time based on duration of this step
        tlook = self.tlook[:, left] - dt
        self.tlook[:, right] = tlook
        # update scale-factor for systems at z > 0.0 (i.e. a < 1.0 and tlook > 0.0)
        val = (tlook > 0.0)
        self.scafa[val, right] = cosmo.z_to_a(cosmo.tlbk_to_z(tlook[val]))
        # set systems after z = 0 to scale-factor of unity
        self.scafa[~val, right] = 1.0

        # update eccentricity if it's being evolved
        if self.eccen is not None:
            dedt = self.dedt[:, (left, right)]
            time = self.tlook[:, (right, left)]   # tlook is decreasing, so switch left-right order
            # decc = utils.trapz_loglog(dedt, time, axis=-1).squeeze()
            decc = utils.trapz(dedt, time, axis=-1).squeeze()
            ecc_r = self.eccen[:, left] + decc
            ecc_r = np.clip(ecc_r, 0.0, 1.0 - _MAX_ECCEN_ONE_MINUS)
            self.eccen[:, right] = ecc_r
            if self._debug:    # nocov
                bads = ~np.isfinite(decc)
                if np.any(bads):
                    utils.print_stats(print_func=log.error, dedt=dedt, time=time, decc=decc)
                    err = f"Non-finite changes in eccentricity found in step {step}!"
                    log.exception(err)
                    raise ValueError(err)

        if self._acc is not None:
            """ An instance of the accretion class has been supplied,
                and we will evolve the binary masses through accretion
                First, get total accretion rates """
            if self._acc.mdot_ext is not None:
                """ accretion rates have been supplied externally """
                mdot_total = self._acc.mdot_ext[:, step-1]
            else:
                """ Get accretion rates as a fraction (f_edd in self._acc) of the
                    Eddington limit from current BH masses """
                total_bh_masses = np.sum(self.mass[:, step-1, :], axis=1)
                mdot_total = self._acc.mdot_eddington(total_bh_masses)

            """ Calculate individual accretion rates """
            if self._acc.subpc:
                """ Indices where separation is less than or equal to a parsec """
                ind_sepa = self.sepa[:, step] <= PC
            else:
                """ Indices where separation is less than or equal to 10 kilo-parsec """
                ind_sepa = self.sepa[:, step] <= 10**4 * PC

            """ Set total accretion rates to 0 when separation is larger than 1pc or 10kpc,
                depending on subpc switch applied to accretion instance """
            mdot_total[~ind_sepa] = 0
            self.mdot[:, step-1, :] = self._acc.pref_acc(mdot_total, self, step)
            self.mass[:, step, 0] = self.mass[:, step-1, 0] + dt * self.mdot[:, step-1, 0]
            self.mass[:, step, 1] = self.mass[:, step-1, 1] + dt * self.mdot[:, step-1, 1]

        return

    def _hardening_rate(self, step, store_debug=True):
        """Calculate the net hardening rate for the given integration step.

        The hardening rates (:class:`_Hardening` subclasses) stored in the :attr:`Evolution._hard`
        attribute are called in sequence, their :meth:`_Hardening.dadt_dedt` methods are called,
        and the $da/dt$ and $de/dt$ hardening rates are added together.
        NOTE: the da/dt and de/dt values are added together to get the net rate, this is an
        approximation.

        Parameters
        ----------
        step : int
            Current step number (the destination of the current step, i.e. step=1 is for integrating
            from 0 to 1.)

        Returns
        -------
        dadt : np.ndarray
            The hardening rate in separation, $da/dt$, in units of [cm/s].
            The shape is (N,) where N is the number of binaries.
        dedt : np.ndarray or None
            If eccentricity is not being evolved, this is `None`.  If eccentricity is being evolved,
            this is the hardening rate in eccentricity, $de/dt$, in units of [1/s].
            In this case, the shape is (N,) where N is the number of binaries.

        """
        dadt = np.zeros(self.shape[0])
        dedt = None if self.eccen is None else np.zeros_like(dadt)

        for ii, hard in enumerate(self._hard):
            _hard_dadt, _ecc = hard.dadt_dedt(self, step)
            dadt[:] += _hard_dadt
            if self._debug:    # nocov
                log.debug(f"{step} hard={hard} : dadt = {utils.stats(_hard_dadt)}")
                # Store individual hardening rates
                if store_debug:
                    getattr(self, f"_dadt_{ii}")[:, step] = _hard_dadt[...]
                # Raise error on invalid entries
                bads = ~np.isfinite(_hard_dadt) | (_hard_dadt > 0.0)
                if np.any(bads):
                    log.error(f"{step} hard={hard} : dadt = {utils.stats(_hard_dadt)}")
                    err = f"invalid `dadt` for hard={hard}  (bads: {utils.frac_str(bads)})!"
                    log.exception(err)
                    log.error(f"BAD dadt = {_hard_dadt[bads]}")
                    log.error(f"BAD sepa = {self.sepa[bads, step]}")
                    log.error(f"BAD mass = {self.sepa[bads, step]}")
                    raise ValueError(err)

            if (self.eccen is not None):
                if _ecc is None:
                    log.warning(f"`Evolution.eccen` is not None, but `dedt` is None!  {step} {hard}")
                    continue
                dedt[:] += _ecc
                if self._debug:    # nocov
                    log.debug(f"{step} hard={hard} : dedt = {utils.stats(_ecc)}")
                    # Raise error on invalid entries
                    if not np.all(np.isfinite(_ecc)):
                        err = f"invalid `dedt` for hard={hard}!"
                        log.exception(err)
                        raise ValueError(err)
                    # Store individual hardening rates
                    if store_debug:
                        getattr(self, f"_dedt_{ii}")[:, step] = _ecc[...]

        return dadt, dedt

    def _check(self):
        """Perform basic diagnostics on parameter validity after evolution.
        """
        _check_var_names = ['sepa', 'scafa', 'mass', 'tlook', 'dadt']
        _check_var_names_eccen = ['eccen', 'dedt']

        def check_vars(names):
            for cv in names:
                vals = getattr(self, cv)
                if np.any(~np.isfinite(vals)):    # pragma: no cover
                    err = "Found non-finite '{}' !".format(cv)
                    raise ValueError(err)

        check_vars(_check_var_names)

        if self.eccen is None:
            return

        check_vars(_check_var_names_eccen)

        return

    def _finalize(self):
        """Perform any actions after completing all of the integration steps.
        """
        # Set a flag to record that evolution has been completed
        self._evolved = True
        # Apply any modifiers
        self.modify()
        # Run diagnostics
        self._check()
        return

    def _update_derived(self):
        """Update any derived quantities after modifiers are applied.
        """
        pass

    # ==== Properties and generic functionality

    @property
    def shape(self):
        """The number of binaries and number of steps (N, S)."""
        return self._shape

    @property
    def size(self):
        """The number of binaries"""
        return self._shape[0]

    @property
    def steps(self):
        """The number of evolution steps"""
        return self._shape[1]

    @property
    def coal(self):
        """Indices of binaries that coalesce before redshift zero.
        """
        if self._coal is None:
            self._coal = (self.scafa[:, -1] < 1.0)
        return self._coal

    @property
    def tage(self):
        """Age of the universe [sec] for each binary-step.

        Derived from :attr:`Evolution.tlook`.

        Returns
        -------
        ta : np.ndarray,
            (B, S).  Age of the universe.

        """
        ta = cosmo.age(0.0).cgs.value - self.tlook
        return ta

    @property
    def mtmr(self):
        """Total-mass and mass-ratio.

        Returns
        -------
        mt : np.ndarray
            Total mass ($M = m_1 + m_2$) in [gram].
        mr : np.ndarray
            Mass ratio ($q = m_2/m_1 \\leq 1.0$).

        """
        mass = np.moveaxis(self.mass, -1, 0)   # (N, M, 2) ==> (2, N, M)
        mt, mr = utils.mtmr_from_m1m2(*mass)
        return mt, mr

    @property
    def freq_orb_rest(self):
        """Rest-frame orbital frequency. [1/s]
        """
        if self._freq_orb_rest is None:
            self._check_evolved()
            mtot = self.mass.sum(axis=-1)
            self._freq_orb_rest = utils.kepler_freq_from_sepa(mtot, self.sepa)
        return self._freq_orb_rest

    @property
    def freq_orb_obs(self):
        """Observer-frame orbital frequency. [1/s]
        """
        redz = cosmo.a_to_z(self.scafa)
        fobs = self.freq_orb_rest / (1.0 + redz)
        return fobs

    def _check_evolved(self):
        """Raise an error if this instance has not yet been evolved.
        """
        if self._evolved is not True:
            raise RuntimeError("This instance has not been evolved yet!")
        return<|MERGE_RESOLUTION|>--- conflicted
+++ resolved
@@ -49,13 +49,10 @@
     *   re-implement "magic" hardening models that coalesce in zero change-of-redshift or fixed
         amounts of time.
 
-<<<<<<< HEAD
-=======
 *   Evolution
 
     *   `_sample_universe()` : sample in comoving-volume instead of redshift
 
->>>>>>> a9d79908
 References
 ----------
 * [BBR1980]_ Begelman, Blandford & Rees 1980.
@@ -80,25 +77,11 @@
 
 import holodeck as holo
 from holodeck import utils, cosmo, log
-<<<<<<< HEAD
 from holodeck.constants import PC
 from holodeck.hardening import _Hardening
 # from holodeck import accretion
 
 _MAX_ECCEN_ONE_MINUS = 1.0e-6
-=======
-from holodeck.hardening import _Hardening
-
-_MAX_ECCEN_ONE_MINUS = 1.0e-6
-
-# Pop = TypeVar('Pop', bound=holo.population._Population_Discrete)  # Must be exactly str or bytes
-# A = TypeVar('A', str, bytes)  # Must be exactly str or bytes
-# S = TypeVar('S', bound=str)  # Can be any subtype of str
-# Hard = TypeVar('Hard', bound=holo.hardening._Hardening)  # Can be any subtype of str
-# Hard = TypeVar('Hard', holo.hardening._Hardening, list[holo.hardening._Hardening])  # Can be any subtype of str
-# AliasType = Union[list[dict[tuple[int, str], set[int]]], tuple[str, list[str]]]
-# Hard_list = Union[list[Hard], Hard]
->>>>>>> a9d79908
 
 
 # =================================================================================================
