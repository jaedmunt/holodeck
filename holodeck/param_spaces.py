--- conflicted
+++ resolved
@@ -544,11 +544,15 @@
         return sam, hard
 
 
-class PS_Broad_Uniform_02_GW(_Param_Space):
+class PS_Broad_Uniform_02C(_Param_Space):
+    """Change the hard_gamma_outer default parameter.
+    """
 
     def __init__(self, log, nsamples, sam_shape, seed):
         super().__init__(
             log, nsamples, sam_shape, seed,
+
+            hard_time=PD_Uniform(0.2, 10.0),   # [Gyr]
 
             gsmf_phi0=PD_Uniform(-3.5, -1.5),
             gsmf_mchar0_log10=PD_Uniform(10.5, 12.0),   # [log10(Msol)]
@@ -559,6 +563,12 @@
 
     @classmethod
     def model_for_params(cls, params, sam_shape=None):
+
+        hard_time = params['hard_time'] * GYR
+        hard_gamma_inner = -1.0
+        hard_rchar = 10.0 * PC
+        hard_gamma_outer = +1.0
+        hard_sepa_init = 1e4 * PC
 
         # Parameters are based on `sam-parameters.ipynb` fit to [Tomczak+2014]
         gsmf_phiz = -0.6
@@ -609,93 +619,8 @@
         kw = {} if sam_shape is None else dict(shape=sam_shape)
         sam = holo.sam.Semi_Analytic_Model(
             gsmf=gsmf, gpf=gpf, gmt=gmt, mmbulge=mmbulge,
-            ZERO_DYNAMIC_STALLED_SYSTEMS=False,
-            ZERO_GMT_STALLED_SYSTEMS=True,
-            **kw
-        )
-
-        hard = holo.hardening.Hard_GW()
-
-        return sam, hard
-
-
-# ! BAD -- error in ZERO_DYNAMIC_STALLED_SYSTEMS & ZERO_GMT_STALLED_SYSTEMS parameters !#
-class PS_Broad_Uniform_03(_Param_Space):
-
-    def __init__(self, log, nsamples, sam_shape, seed):
-        raise RuntimeError(f"THERE WAS AN ERROR IN THIS PARAMETER SPACE")
-        super().__init__(
-            log, nsamples, sam_shape, seed,
-
-            hard_time=PD_Uniform(0.2, 10.0),   # [Gyr]
-
-            gsmf_mchar0_log10=PD_Uniform(10.5, 12.0),   # [log10(Msol)]
-
-            mmb_amp_log10=PD_Uniform(+7.5, +9.5),   # [log10(Msol)]
-            mmb_scatter=PD_Uniform(+0.0, +0.6),
-        )
-
-    @classmethod
-    def model_for_params(cls, params, sam_shape=None):
-
-        hard_time = params['hard_time'] * GYR
-        hard_gamma_inner = -1.0
-        hard_rchar = 10.0 * PC
-        hard_gamma_outer = +2.5
-        hard_sepa_init = 1e4 * PC
-
-        # Parameters are based on `sam-parameters.ipynb` fit to [Tomczak+2014]
-        gsmf_phi0 = -2.57
-        gsmf_phiz = -0.6
-        gsmf_mcharz = 0.11
-        gsmf_alpha0 = -1.21
-        gsmf_alphaz = -0.03
-
-        gpf_frac_norm_allq = 0.025
-        gpf_malpha = 0.0
-        gpf_qgamma = 0.0
-        gpf_zbeta = 1.0
-        gpf_max_frac = 1.0
-
-        gmt_norm = 0.5 * GYR
-        gmt_malpha = 0.0
-        gmt_qgamma = -1.0   # Boylan-Kolchin+2008
-        gmt_zbeta = -0.5
-
-        mmb_plaw = 1.10   # average MM2013 and KH2013
-
-        gsmf = holo.sam.GSMF_Schechter(
-            phi0=gsmf_phi0,
-            phiz=gsmf_phiz,
-            mchar0_log10=params['gsmf_mchar0_log10'],
-            mcharz=gsmf_mcharz,
-            alpha0=gsmf_alpha0,
-            alphaz=gsmf_alphaz,
-        )
-        gpf = holo.sam.GPF_Power_Law(
-            frac_norm_allq=gpf_frac_norm_allq,
-            malpha=gpf_malpha,
-            qgamma=gpf_qgamma,
-            zbeta=gpf_zbeta,
-            max_frac=gpf_max_frac,
-        )
-        gmt = holo.sam.GMT_Power_Law(
-            time_norm=gmt_norm,
-            malpha=gmt_malpha,
-            qgamma=gmt_qgamma,
-            zbeta=gmt_zbeta,
-        )
-        mmbulge = holo.relations.MMBulge_KH2013(
-            mamp_log10=params['mmb_amp_log10'],
-            mplaw=mmb_plaw,
-            scatter_dex=params['mmb_scatter'],
-        )
-
-        kw = {} if sam_shape is None else dict(shape=sam_shape)
-        sam = holo.sam.Semi_Analytic_Model(
-            gsmf=gsmf, gpf=gpf, gmt=gmt, mmbulge=mmbulge,
-            ZERO_DYNAMIC_STALLED_SYSTEMS=False,
-            ZERO_GMT_STALLED_SYSTEMS=True,
+            ZERO_DYNAMIC_STALLED_SYSTEMS=True,
+            ZERO_GMT_STALLED_SYSTEMS=False,
             **kw
         )
 
@@ -712,17 +637,87 @@
         return sam, hard
 
 
-class PS_Broad_Uniform_03B(_Param_Space):
-    """This class fixes an issue with PS_Broad_Uniform_03 where the parameters:
-
-    `ZERO_DYNAMIC_STALLED_SYSTEMS` was set to False (should be True), and
-    `ZERO_GMT_STALLED_SYSTEMS` was set to True (should be False, but doesn't really matter)
-
-    These are fixed in this class!
-
-    """
-
-    def __init__(self, log, nsamples, sam_shape, seed):
+
+class PS_Broad_Uniform_02_GW(_Param_Space):
+
+    def __init__(self, log, nsamples, sam_shape, seed):
+        super().__init__(
+            log, nsamples, sam_shape, seed,
+
+            gsmf_phi0=PD_Uniform(-3.5, -1.5),
+            gsmf_mchar0_log10=PD_Uniform(10.5, 12.0),   # [log10(Msol)]
+
+            mmb_amp_log10=PD_Uniform(+7.5, +9.5),   # [log10(Msol)]
+            mmb_scatter=PD_Uniform(+0.0, +0.6),
+        )
+
+    @classmethod
+    def model_for_params(cls, params, sam_shape=None):
+
+        # Parameters are based on `sam-parameters.ipynb` fit to [Tomczak+2014]
+        gsmf_phiz = -0.6
+        gsmf_mcharz = 0.11
+        gsmf_alpha0 = -1.21
+        gsmf_alphaz = -0.03
+
+        gpf_frac_norm_allq = 0.025
+        gpf_malpha = 0.0
+        gpf_qgamma = 0.0
+        gpf_zbeta = 1.0
+        gpf_max_frac = 1.0
+
+        gmt_norm = 0.5 * GYR
+        gmt_malpha = 0.0
+        gmt_qgamma = -1.0   # Boylan-Kolchin+2008
+        gmt_zbeta = -0.5
+
+        mmb_plaw = 1.10   # average MM2013 and KH2013
+
+        gsmf = holo.sam.GSMF_Schechter(
+            phi0=params['gsmf_phi0'],
+            phiz=gsmf_phiz,
+            mchar0_log10=params['gsmf_mchar0_log10'],
+            mcharz=gsmf_mcharz,
+            alpha0=gsmf_alpha0,
+            alphaz=gsmf_alphaz,
+        )
+        gpf = holo.sam.GPF_Power_Law(
+            frac_norm_allq=gpf_frac_norm_allq,
+            malpha=gpf_malpha,
+            qgamma=gpf_qgamma,
+            zbeta=gpf_zbeta,
+            max_frac=gpf_max_frac,
+        )
+        gmt = holo.sam.GMT_Power_Law(
+            time_norm=gmt_norm,
+            malpha=gmt_malpha,
+            qgamma=gmt_qgamma,
+            zbeta=gmt_zbeta,
+        )
+        mmbulge = holo.relations.MMBulge_KH2013(
+            mamp_log10=params['mmb_amp_log10'],
+            mplaw=mmb_plaw,
+            scatter_dex=params['mmb_scatter'],
+        )
+
+        kw = {} if sam_shape is None else dict(shape=sam_shape)
+        sam = holo.sam.Semi_Analytic_Model(
+            gsmf=gsmf, gpf=gpf, gmt=gmt, mmbulge=mmbulge,
+            ZERO_DYNAMIC_STALLED_SYSTEMS=False,
+            ZERO_GMT_STALLED_SYSTEMS=True,
+            **kw
+        )
+
+        hard = holo.hardening.Hard_GW()
+
+        return sam, hard
+
+
+# ! BAD -- error in ZERO_DYNAMIC_STALLED_SYSTEMS & ZERO_GMT_STALLED_SYSTEMS parameters !#
+class PS_Broad_Uniform_03(_Param_Space):
+
+    def __init__(self, log, nsamples, sam_shape, seed):
+        raise RuntimeError(f"THERE WAS AN ERROR IN THIS PARAMETER SPACE")
         super().__init__(
             log, nsamples, sam_shape, seed,
 
@@ -793,8 +788,8 @@
         kw = {} if sam_shape is None else dict(shape=sam_shape)
         sam = holo.sam.Semi_Analytic_Model(
             gsmf=gsmf, gpf=gpf, gmt=gmt, mmbulge=mmbulge,
-            ZERO_DYNAMIC_STALLED_SYSTEMS=True,
-            ZERO_GMT_STALLED_SYSTEMS=False,
+            ZERO_DYNAMIC_STALLED_SYSTEMS=False,
+            ZERO_GMT_STALLED_SYSTEMS=True,
             **kw
         )
 
@@ -811,13 +806,22 @@
         return sam, hard
 
 
-class PS_Broad_Uniform_03_GW(_Param_Space):
+class PS_Broad_Uniform_03B(_Param_Space):
+    """This class fixes an issue with PS_Broad_Uniform_03 where the parameters:
+
+    `ZERO_DYNAMIC_STALLED_SYSTEMS` was set to False (should be True), and
+    `ZERO_GMT_STALLED_SYSTEMS` was set to True (should be False, but doesn't really matter)
+
+    These are fixed in this class!
+
+    """
 
     def __init__(self, log, nsamples, sam_shape, seed):
         super().__init__(
             log, nsamples, sam_shape, seed,
 
-            gsmf_phi0=PD_Uniform(-3.5, -1.5),
+            hard_time=PD_Uniform(0.2, 10.0),   # [Gyr]
+
             gsmf_mchar0_log10=PD_Uniform(10.5, 12.0),   # [log10(Msol)]
 
             mmb_amp_log10=PD_Uniform(+7.5, +9.5),   # [log10(Msol)]
@@ -826,6 +830,12 @@
 
     @classmethod
     def model_for_params(cls, params, sam_shape=None):
+
+        hard_time = params['hard_time'] * GYR
+        hard_gamma_inner = -1.0
+        hard_rchar = 10.0 * PC
+        hard_gamma_outer = +2.5
+        hard_sepa_init = 1e4 * PC
 
         # Parameters are based on `sam-parameters.ipynb` fit to [Tomczak+2014]
         gsmf_phi0 = -2.57
@@ -872,91 +882,6 @@
             mamp_log10=params['mmb_amp_log10'],
             mplaw=mmb_plaw,
             scatter_dex=params['mmb_scatter'],
-        )
-
-        kw = {} if sam_shape is None else dict(shape=sam_shape)
-        sam = holo.sam.Semi_Analytic_Model(
-            gsmf=gsmf, gpf=gpf, gmt=gmt, mmbulge=mmbulge,
-            ZERO_DYNAMIC_STALLED_SYSTEMS=False,
-            ZERO_GMT_STALLED_SYSTEMS=True,
-            **kw
-        )
-
-        hard = holo.hardening.Hard_GW()
-
-        return sam, hard
-
-
-class PS_Simple_2Par_01(_Param_Space):
-    """Updated version of the old 2Par and 2Par_Wider parameter-spaces.
-    """
-
-    def __init__(self, log, nsamples, sam_shape, seed):
-        super().__init__(
-            log, nsamples, sam_shape, seed,
-
-            hard_time=PD_Uniform(0.1, 12.0),   # [Gyr]
-            gsmf_phi0=PD_Uniform(-3.5, -1.5),
-        )
-
-    @classmethod
-    def model_for_params(cls, params, sam_shape=None):
-
-        hard_time = params['hard_time'] * GYR
-        hard_gamma_inner = -1.0
-        hard_rchar = 10.0 * PC
-        hard_gamma_outer = +2.5
-        hard_sepa_init = 1e4 * PC
-
-        # Parameters are based on `sam-parameters.ipynb` fit to [Tomczak+2014]
-        gsmf_phi0 = params['gsmf_phi0']     # -2.57
-        gsmf_phiz = -0.6
-        gsmf_mchar0_log10 = 11.24,
-        gsmf_mcharz = 0.11
-        gsmf_alpha0 = -1.21
-        gsmf_alphaz = -0.03
-
-        gpf_frac_norm_allq = 0.025
-        gpf_malpha = 0.0
-        gpf_qgamma = 0.0
-        gpf_zbeta = 1.0
-        gpf_max_frac = 1.0
-
-        gmt_norm = 0.5 * GYR
-        gmt_malpha = 0.0
-        gmt_qgamma = -1.0   # Boylan-Kolchin+2008
-        gmt_zbeta = -0.5
-
-        # averages of MM2013 and KH2013
-        mmb_amp_log10 = 8.575            # [log10(Msol)]
-        mmb_plaw = 1.10
-        mmb_scatter = 0.31
-
-        gsmf = holo.sam.GSMF_Schechter(
-            phi0=gsmf_phi0,
-            phiz=gsmf_phiz,
-            mchar0_log10=gsmf_mchar0_log10,
-            mcharz=gsmf_mcharz,
-            alpha0=gsmf_alpha0,
-            alphaz=gsmf_alphaz,
-        )
-        gpf = holo.sam.GPF_Power_Law(
-            frac_norm_allq=gpf_frac_norm_allq,
-            malpha=gpf_malpha,
-            qgamma=gpf_qgamma,
-            zbeta=gpf_zbeta,
-            max_frac=gpf_max_frac,
-        )
-        gmt = holo.sam.GMT_Power_Law(
-            time_norm=gmt_norm,
-            malpha=gmt_malpha,
-            qgamma=gmt_qgamma,
-            zbeta=gmt_zbeta,
-        )
-        mmbulge = holo.relations.MMBulge_KH2013(
-            mamp_log10=mmb_amp_log10,
-            mplaw=mmb_plaw,
-            scatter_dex=mmb_scatter,
         )
 
         kw = {} if sam_shape is None else dict(shape=sam_shape)
@@ -980,27 +905,105 @@
         return sam, hard
 
 
-class PS_Simple_2Par_02(_Param_Space):
+class PS_Broad_Uniform_03_GW(_Param_Space):
 
     def __init__(self, log, nsamples, sam_shape, seed):
         super().__init__(
             log, nsamples, sam_shape, seed,
 
+            gsmf_phi0=PD_Uniform(-3.5, -1.5),
+            gsmf_mchar0_log10=PD_Uniform(10.5, 12.0),   # [log10(Msol)]
+
             mmb_amp_log10=PD_Uniform(+7.5, +9.5),   # [log10(Msol)]
-            mmb_scatter=PD_Uniform(+0.0, +1.2),
+            mmb_scatter=PD_Uniform(+0.0, +0.6),
         )
 
     @classmethod
     def model_for_params(cls, params, sam_shape=None):
 
-        hard_time = 3.0 * GYR
+        # Parameters are based on `sam-parameters.ipynb` fit to [Tomczak+2014]
+        gsmf_phi0 = -2.57
+        gsmf_phiz = -0.6
+        gsmf_mcharz = 0.11
+        gsmf_alpha0 = -1.21
+        gsmf_alphaz = -0.03
+
+        gpf_frac_norm_allq = 0.025
+        gpf_malpha = 0.0
+        gpf_qgamma = 0.0
+        gpf_zbeta = 1.0
+        gpf_max_frac = 1.0
+
+        gmt_norm = 0.5 * GYR
+        gmt_malpha = 0.0
+        gmt_qgamma = -1.0   # Boylan-Kolchin+2008
+        gmt_zbeta = -0.5
+
+        mmb_plaw = 1.10   # average MM2013 and KH2013
+
+        gsmf = holo.sam.GSMF_Schechter(
+            phi0=gsmf_phi0,
+            phiz=gsmf_phiz,
+            mchar0_log10=params['gsmf_mchar0_log10'],
+            mcharz=gsmf_mcharz,
+            alpha0=gsmf_alpha0,
+            alphaz=gsmf_alphaz,
+        )
+        gpf = holo.sam.GPF_Power_Law(
+            frac_norm_allq=gpf_frac_norm_allq,
+            malpha=gpf_malpha,
+            qgamma=gpf_qgamma,
+            zbeta=gpf_zbeta,
+            max_frac=gpf_max_frac,
+        )
+        gmt = holo.sam.GMT_Power_Law(
+            time_norm=gmt_norm,
+            malpha=gmt_malpha,
+            qgamma=gmt_qgamma,
+            zbeta=gmt_zbeta,
+        )
+        mmbulge = holo.relations.MMBulge_KH2013(
+            mamp_log10=params['mmb_amp_log10'],
+            mplaw=mmb_plaw,
+            scatter_dex=params['mmb_scatter'],
+        )
+
+        kw = {} if sam_shape is None else dict(shape=sam_shape)
+        sam = holo.sam.Semi_Analytic_Model(
+            gsmf=gsmf, gpf=gpf, gmt=gmt, mmbulge=mmbulge,
+            ZERO_DYNAMIC_STALLED_SYSTEMS=False,
+            ZERO_GMT_STALLED_SYSTEMS=True,
+            **kw
+        )
+
+        hard = holo.hardening.Hard_GW()
+
+        return sam, hard
+
+
+class PS_Simple_2Par_01(_Param_Space):
+    """Updated version of the old 2Par and 2Par_Wider parameter-spaces.
+    """
+
+    def __init__(self, log, nsamples, sam_shape, seed):
+        super().__init__(
+            log, nsamples, sam_shape, seed,
+
+            hard_time=PD_Uniform(0.1, 12.0),   # [Gyr]
+            gsmf_phi0=PD_Uniform(-3.5, -1.5),
+        )
+
+    @classmethod
+    def model_for_params(cls, params, sam_shape=None):
+
+        hard_time = params['hard_time'] * GYR
         hard_gamma_inner = -1.0
         hard_rchar = 10.0 * PC
         hard_gamma_outer = +2.5
         hard_sepa_init = 1e4 * PC
 
         # Parameters are based on `sam-parameters.ipynb` fit to [Tomczak+2014]
-        gsmf_phi0 = -2.57
+        gsmf_phi0 = params['gsmf_phi0']     # -2.57
         gsmf_phiz = -0.6
         gsmf_mchar0_log10 = 11.24,
         gsmf_mcharz = 0.11
@@ -1019,9 +1022,9 @@
         gmt_zbeta = -0.5
 
         # averages of MM2013 and KH2013
-        mmb_amp_log10 = params['mmb_amp_log10']   # 8.575            # [log10(Msol)]
+        mmb_amp_log10 = 8.575            # [log10(Msol)]
         mmb_plaw = 1.10
-        mmb_scatter = params['mmb_scatter']  # 0.31
+        mmb_scatter = 0.31
 
         gsmf = holo.sam.GSMF_Schechter(
             phi0=gsmf_phi0,
@@ -1071,22 +1074,95 @@
         return sam, hard
 
 
-class PS_Broad_Uniform_04(PS_Broad_Uniform_02B):
-    """Expand the mmb_scatter parameter from PS_Broad_Uniform_02B
-    """
-
-    def __init__(self, log, nsamples, sam_shape, seed):
-        super(PS_Broad_Uniform_02B, self).__init__(
-            log, nsamples, sam_shape, seed,
-
-            hard_time=PD_Uniform(0.1, 11.0),   # [Gyr]
-
-            gsmf_phi0=PD_Uniform(-3.5, -1.5),
-            gsmf_mchar0_log10=PD_Uniform(10.5, 12.5),   # [log10(Msol)]
+class PS_Simple_2Par_02(_Param_Space):
+
+    def __init__(self, log, nsamples, sam_shape, seed):
+        super().__init__(
+            log, nsamples, sam_shape, seed,
 
             mmb_amp_log10=PD_Uniform(+7.5, +9.5),   # [log10(Msol)]
             mmb_scatter=PD_Uniform(+0.0, +1.2),
         )
+
+    @classmethod
+    def model_for_params(cls, params, sam_shape=None):
+
+        hard_time = 3.0 * GYR
+        hard_gamma_inner = -1.0
+        hard_rchar = 10.0 * PC
+        hard_gamma_outer = +2.5
+        hard_sepa_init = 1e4 * PC
+
+        # Parameters are based on `sam-parameters.ipynb` fit to [Tomczak+2014]
+        gsmf_phi0 = -2.57
+        gsmf_phiz = -0.6
+        gsmf_mchar0_log10 = 11.24,
+        gsmf_mcharz = 0.11
+        gsmf_alpha0 = -1.21
+        gsmf_alphaz = -0.03
+
+        gpf_frac_norm_allq = 0.025
+        gpf_malpha = 0.0
+        gpf_qgamma = 0.0
+        gpf_zbeta = 1.0
+        gpf_max_frac = 1.0
+
+        gmt_norm = 0.5 * GYR
+        gmt_malpha = 0.0
+        gmt_qgamma = -1.0   # Boylan-Kolchin+2008
+        gmt_zbeta = -0.5
+
+        # averages of MM2013 and KH2013
+        mmb_amp_log10 = params['mmb_amp_log10']   # 8.575            # [log10(Msol)]
+        mmb_plaw = 1.10
+        mmb_scatter = params['mmb_scatter']  # 0.31
+
+        gsmf = holo.sam.GSMF_Schechter(
+            phi0=gsmf_phi0,
+            phiz=gsmf_phiz,
+            mchar0_log10=gsmf_mchar0_log10,
+            mcharz=gsmf_mcharz,
+            alpha0=gsmf_alpha0,
+            alphaz=gsmf_alphaz,
+        )
+        gpf = holo.sam.GPF_Power_Law(
+            frac_norm_allq=gpf_frac_norm_allq,
+            malpha=gpf_malpha,
+            qgamma=gpf_qgamma,
+            zbeta=gpf_zbeta,
+            max_frac=gpf_max_frac,
+        )
+        gmt = holo.sam.GMT_Power_Law(
+            time_norm=gmt_norm,
+            malpha=gmt_malpha,
+            qgamma=gmt_qgamma,
+            zbeta=gmt_zbeta,
+        )
+        mmbulge = holo.relations.MMBulge_KH2013(
+            mamp_log10=mmb_amp_log10,
+            mplaw=mmb_plaw,
+            scatter_dex=mmb_scatter,
+        )
+
+        kw = {} if sam_shape is None else dict(shape=sam_shape)
+        sam = holo.sam.Semi_Analytic_Model(
+            gsmf=gsmf, gpf=gpf, gmt=gmt, mmbulge=mmbulge,
+            ZERO_DYNAMIC_STALLED_SYSTEMS=True,
+            ZERO_GMT_STALLED_SYSTEMS=False,
+            **kw
+        )
+
+        hard = holo.hardening.Fixed_Time.from_sam(
+            sam,
+            hard_time,
+            sepa_init=hard_sepa_init,
+            rchar=hard_rchar,
+            gamma_sc=hard_gamma_inner,
+            gamma_df=hard_gamma_outer,
+            progress=False,
+        )
+
+        return sam, hard
 
 
 class PS_Generic(_Param_Space):
@@ -1235,18 +1311,11 @@
         return sam, hard
 
 
-<<<<<<< HEAD
 class _PS_Uniform_05(PS_Generic):
-=======
-class PS_Simple_2Par_01(_Param_Space):
-    """Updated version of the old 2Par and 2Par_Wider parameter-spaces.
-    """
->>>>>>> 65a1ee30
 
     def __init__(self, log, nsamples, sam_shape, seed):
         super().__init__(
             log, nsamples, sam_shape, seed,
-<<<<<<< HEAD
             hard_time=PD_Uniform(0.1, 11.0),   # [Gyr]
             gsmf_phi0=PD_Uniform(-3.5, -1.5),
             gsmf_mchar0_log10=PD_Uniform(10.5, 12.5),   # [log10(Msol)]
@@ -1332,296 +1401,3 @@
         )
         return super().model_for_params(params, sam_shape=sam_shape, new_def_params=new_def_params)
 
-
-=======
-
-            hard_time=PD_Uniform(0.1, 12.0),   # [Gyr]
-            gsmf_phi0=PD_Uniform(-3.5, -1.5),
-        )
-
-    @classmethod
-    def model_for_params(cls, params, sam_shape=None):
-
-        hard_time = params['hard_time'] * GYR
-        hard_gamma_inner = -1.0
-        hard_rchar = 10.0 * PC
-        hard_gamma_outer = +2.5
-        hard_sepa_init = 1e4 * PC
-
-        # Parameters are based on `sam-parameters.ipynb` fit to [Tomczak+2014]
-        gsmf_phi0 = params['gsmf_phi0']     # -2.57
-        gsmf_phiz = -0.6
-        gsmf_mchar0_log10 = 11.24,
-        gsmf_mcharz = 0.11
-        gsmf_alpha0 = -1.21
-        gsmf_alphaz = -0.03
-
-        gpf_frac_norm_allq = 0.025
-        gpf_malpha = 0.0
-        gpf_qgamma = 0.0
-        gpf_zbeta = 1.0
-        gpf_max_frac = 1.0
-
-        gmt_norm = 0.5 * GYR
-        gmt_malpha = 0.0
-        gmt_qgamma = -1.0   # Boylan-Kolchin+2008
-        gmt_zbeta = -0.5
-
-        # averages of MM2013 and KH2013
-        mmb_amp_log10 = 8.575            # [log10(Msol)]
-        mmb_plaw = 1.10
-        mmb_scatter = 0.31
-
-        gsmf = holo.sam.GSMF_Schechter(
-            phi0=gsmf_phi0,
-            phiz=gsmf_phiz,
-            mchar0_log10=gsmf_mchar0_log10,
-            mcharz=gsmf_mcharz,
-            alpha0=gsmf_alpha0,
-            alphaz=gsmf_alphaz,
-        )
-        gpf = holo.sam.GPF_Power_Law(
-            frac_norm_allq=gpf_frac_norm_allq,
-            malpha=gpf_malpha,
-            qgamma=gpf_qgamma,
-            zbeta=gpf_zbeta,
-            max_frac=gpf_max_frac,
-        )
-        gmt = holo.sam.GMT_Power_Law(
-            time_norm=gmt_norm,
-            malpha=gmt_malpha,
-            qgamma=gmt_qgamma,
-            zbeta=gmt_zbeta,
-        )
-        mmbulge = holo.relations.MMBulge_KH2013(
-            mamp_log10=mmb_amp_log10,
-            mplaw=mmb_plaw,
-            scatter_dex=mmb_scatter,
-        )
-
-        kw = {} if sam_shape is None else dict(shape=sam_shape)
-        sam = holo.sam.Semi_Analytic_Model(
-            gsmf=gsmf, gpf=gpf, gmt=gmt, mmbulge=mmbulge,
-            ZERO_DYNAMIC_STALLED_SYSTEMS=True,
-            ZERO_GMT_STALLED_SYSTEMS=False,
-            **kw
-        )
-
-        hard = holo.hardening.Fixed_Time.from_sam(
-            sam,
-            hard_time,
-            sepa_init=hard_sepa_init,
-            rchar=hard_rchar,
-            gamma_sc=hard_gamma_inner,
-            gamma_df=hard_gamma_outer,
-            progress=False,
-        )
-
-        return sam, hard
-
-
-class PS_Broad_Uniform_04(PS_Broad_Uniform_02B):
-    """Expand the mmb_scatter parameter from PS_Broad_Uniform_02B
-    """
-
-    def __init__(self, log, nsamples, sam_shape, seed):
-        super(PS_Broad_Uniform_02B, self).__init__(
-            log, nsamples, sam_shape, seed,
-
-            hard_time=PD_Uniform(0.1, 11.0),   # [Gyr]
-
-            gsmf_phi0=PD_Uniform(-3.5, -1.5),
-            gsmf_mchar0_log10=PD_Uniform(10.5, 12.5),   # [log10(Msol)]
-
-            mmb_amp_log10=PD_Uniform(+7.5, +9.5),   # [log10(Msol)]
-            mmb_scatter=PD_Uniform(+0.0, +1.2),
-        )
-
-
-class PS_Broad_Uniform_02C(_Param_Space):
-    """Change the hard_gamma_outer default parameter.
-    """
-
-    def __init__(self, log, nsamples, sam_shape, seed):
-        super().__init__(
-            log, nsamples, sam_shape, seed,
-
-            hard_time=PD_Uniform(0.2, 10.0),   # [Gyr]
-
-            gsmf_phi0=PD_Uniform(-3.5, -1.5),
-            gsmf_mchar0_log10=PD_Uniform(10.5, 12.0),   # [log10(Msol)]
-
-            mmb_amp_log10=PD_Uniform(+7.5, +9.5),   # [log10(Msol)]
-            mmb_scatter=PD_Uniform(+0.0, +0.6),
-        )
-
-    @classmethod
-    def model_for_params(cls, params, sam_shape=None):
-
-        hard_time = params['hard_time'] * GYR
-        hard_gamma_inner = -1.0
-        hard_rchar = 10.0 * PC
-        hard_gamma_outer = +1.0
-        hard_sepa_init = 1e4 * PC
-
-        # Parameters are based on `sam-parameters.ipynb` fit to [Tomczak+2014]
-        gsmf_phiz = -0.6
-        gsmf_mcharz = 0.11
-        gsmf_alpha0 = -1.21
-        gsmf_alphaz = -0.03
-
-        gpf_frac_norm_allq = 0.025
-        gpf_malpha = 0.0
-        gpf_qgamma = 0.0
-        gpf_zbeta = 1.0
-        gpf_max_frac = 1.0
-
-        gmt_norm = 0.5 * GYR
-        gmt_malpha = 0.0
-        gmt_qgamma = -1.0   # Boylan-Kolchin+2008
-        gmt_zbeta = -0.5
-
-        mmb_plaw = 1.10   # average MM2013 and KH2013
-
-        gsmf = holo.sam.GSMF_Schechter(
-            phi0=params['gsmf_phi0'],
-            phiz=gsmf_phiz,
-            mchar0_log10=params['gsmf_mchar0_log10'],
-            mcharz=gsmf_mcharz,
-            alpha0=gsmf_alpha0,
-            alphaz=gsmf_alphaz,
-        )
-        gpf = holo.sam.GPF_Power_Law(
-            frac_norm_allq=gpf_frac_norm_allq,
-            malpha=gpf_malpha,
-            qgamma=gpf_qgamma,
-            zbeta=gpf_zbeta,
-            max_frac=gpf_max_frac,
-        )
-        gmt = holo.sam.GMT_Power_Law(
-            time_norm=gmt_norm,
-            malpha=gmt_malpha,
-            qgamma=gmt_qgamma,
-            zbeta=gmt_zbeta,
-        )
-        mmbulge = holo.relations.MMBulge_KH2013(
-            mamp_log10=params['mmb_amp_log10'],
-            mplaw=mmb_plaw,
-            scatter_dex=params['mmb_scatter'],
-        )
-
-        kw = {} if sam_shape is None else dict(shape=sam_shape)
-        sam = holo.sam.Semi_Analytic_Model(
-            gsmf=gsmf, gpf=gpf, gmt=gmt, mmbulge=mmbulge,
-            ZERO_DYNAMIC_STALLED_SYSTEMS=True,
-            ZERO_GMT_STALLED_SYSTEMS=False,
-            **kw
-        )
-
-        hard = holo.hardening.Fixed_Time.from_sam(
-            sam,
-            hard_time,
-            sepa_init=hard_sepa_init,
-            rchar=hard_rchar,
-            gamma_sc=hard_gamma_inner,
-            gamma_df=hard_gamma_outer,
-            progress=False,
-        )
-
-        return sam, hard
->>>>>>> 65a1ee30
-
-
-# ==============================================================================
-# ==============================================================================
-# ==============================================================================
-
-
-def fiducial_model_for_params(sam_shape=None, **kwargs):
-
-    params = dict(
-        hard_time=3.0 * GYR,
-        hard_gamma_inner=-1.0,
-        hard_rchar=30.0 * PC,
-        hard_gamma_outer=+2.5,
-        hard_sepa_init=1e4 * PC,
-
-        # Parameters are based on `sam-parameters.ipynb` fit to [Tomczak+2014]
-        gsmf_phi0=-2.57,
-        gsmf_phiz=-0.6,
-        gsmf_mchar0_log10=11.24,
-        gsmf_mcharz=0.11,
-        gsmf_alpha0=-1.21,
-        gsmf_alphaz=-0.03,
-
-        gpf_frac_norm_allq=0.025,
-        gpf_malpha=0.0,
-        gpf_qgamma=0.0,
-        gpf_zbeta=1.0,
-        gpf_max_frac=1.0,
-
-        gmt_norm=0.5 * GYR,
-        gmt_malpha=0.0,
-        gmt_qgamma=-1.0,   # Boylan-Kolchin+2008
-        gmt_zbeta=-0.5,
-
-        # averages of MM2013 and KH2013
-        mmb_mamp_log10=8.575,        # [log10(Msol)]
-        mmb_plaw=1.10,
-        mmb_scatter=0.31,
-    )
-
-    for kk in kwargs.keys():
-        if kk not in params:
-            raise KeyError(f"kwargs includes key '{kk}' unexpected in parameters!")
-
-    # Update parameters with `kwargs` values
-    params.update(kwargs)
-
-    gsmf = holo.sam.GSMF_Schechter(
-        phi0=params['gsmf_phi0'],
-        phiz=params['gsmf_phiz'],
-        mchar0_log10=params['gsmf_mchar0_log10'],
-        mcharz=params['gsmf_mcharz'],
-        alpha0=params['gsmf_alpha0'],
-        alphaz=params['gsmf_alphaz'],
-    )
-    gpf = holo.sam.GPF_Power_Law(
-        frac_norm_allq=params['gpf_frac_norm_allq'],
-        malpha=params['gpf_malpha'],
-        qgamma=params['gpf_qgamma'],
-        zbeta=params['gpf_zbeta'],
-        max_frac=params['gpf_max_frac'],
-    )
-    gmt = holo.sam.GMT_Power_Law(
-        time_norm=params['gmt_norm'],
-        malpha=params['gmt_malpha'],
-        qgamma=params['gmt_qgamma'],
-        zbeta=params['gmt_zbeta'],
-    )
-    mmbulge = holo.relations.MMBulge_KH2013(
-        mamp_log10=params['mmb_mamp_log10'],
-        mplaw=params['mmb_plaw'],
-        scatter_dex=params['mmb_scatter'],
-    )
-
-    kw = {} if sam_shape is None else dict(shape=sam_shape)
-    sam = holo.sam.Semi_Analytic_Model(
-        gsmf=gsmf, gpf=gpf, gmt=gmt, mmbulge=mmbulge,
-        ZERO_DYNAMIC_STALLED_SYSTEMS=True,
-        ZERO_GMT_STALLED_SYSTEMS=False,
-        **kw
-    )
-
-    hard = holo.hardening.Fixed_Time.from_sam(
-        sam,
-        params['hard_time'],
-        gamma_sc=params['hard_gamma_inner'],
-        rchar=params['hard_rchar'],
-        gamma_df=params['hard_gamma_outer'],
-        sepa_init=params['hard_sepa_init'],
-        progress=False,
-    )
-
-    return sam, hard, params
-
